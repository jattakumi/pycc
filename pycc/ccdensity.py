"""
ccdensity.py: Builds the CC density.
"""

if __name__ == "__main__":
    raise Exception("This file cannot be invoked on its own.")

import time
import numpy as np
import torch
from .cctriples import t3c_ijk, t3c_abc, l3_ijk, l3_abc, t3c_bc, l3_bc 

class ccdensity(object):
    """
    An RHF-CC Density object.

    Attributes
    ----------
    Dov : NumPy array
        The occupied-virtual block of the one-body density.
    Dvo : NumPy array
        The virtual-occupied block of the one-body density.
    Dvv : NumPy array
        The virtual-virtual block of the one-body density.
    Doo : NumPy array
        The occupied-occupied block of the one-body density.
    Doooo : NumPy array
        The occ,occ,occ,occ block of the two-body density.
    Dvvvv : NumPy array
        The vir,vir,vir,vir block of the two-body density.
    Dooov : NumPy array
        The occ,occ,occ,vir block of the two-body density.
    Dvvvo : NumPy array
        The vir,vir,vir,occ block of the two-body density.
    Dovov : NumPy array
        The occ,vir,occ,vir block of the two-body density.
    Doovv : NumPy array
        The occ,occ,vir,vir block of the two-body density.
        The occ,vir,occ,occ block of the two-body density.

    Methods
    -------
    compute_energy() :
        Compute the CC energy from the density.  If only onepdm is available, just compute the one-electron energy.
    compute_onepdm() :
        Compute the one-electron density for a given set of amplitudes (useful for RTCC)
    """
    def __init__(self, ccwfn, cclambda, onlyone=False):
        """
        Parameters
        ----------
        ccwfn : PyCC ccwfn object
            contains the necessary T-amplitudes (either instantiated to defaults or converged)
        cclambda : PyCC cclambda object
            Contains the necessary Lambda-amplitudes (instantiated to defaults or converged)
        onlyone : Boolean
            only compute the onepdm if True

        Returns
        -------
        None
        """

        time_init = time.time()

        self.ccwfn = ccwfn
        self.cclambda = cclambda
        self.contract = self.ccwfn.contract

        o = ccwfn.o
        v = ccwfn.v
        no = ccwfn.no
        nv = ccwfn.nv
<<<<<<< HEAD
        F = ccwfn.H.F
        ERI = ccwfn.H.ERI
        L = ccwfn.H.L
        t1 = ccwfn.t1
        t2 = ccwfn.t2
        l1 = cclambda.l1
        l2 = cclambda.l2

        self.Dov = self.build_Dov(t1, t2, l1, l2)
        self.Dvo = self.build_Dvo(l1)
        self.Dvv = self.build_Dvv(t1, t2, l1, l2)
        self.Doo = self.build_Doo(t1, t2, l1, l2)

        self.onlyone = onlyone

        if onlyone is False:
            self.Doooo = self.build_Doooo(t1, t2, l2)
            self.Dvvvv = self.build_Dvvvv(t1, t2, l2)
            self.Dooov = self.build_Dooov(t1, t2, l1, l2)
            self.Dvvvo = self.build_Dvvvo(t1, t2, l1, l2)
            self.Dovov = self.build_Dovov(t1, t2, l1, l2)
            self.Doovv = self.build_Doovv(t1, t2, l1, l2)

        print("\nCCDENSITY constructed in %.3f seconds.\n" % (time.time() - time_init))
=======

        if ccwfn.local is not None and ccwfn.filter is not True:
            self.lccwfn = ccwfn.lccwfn
            self.local = ccwfn.local
            self.model = ccwfn.model
            self.Local = ccwfn.Local
            self.cclambda = cclambda 

            t1 = self.lccwfn.t1
            l1 = self.cclambda.l1
            t2 = self.lccwfn.t2 
            l2 = self.cclambda.l2
            self.Doo, oo_energy = self.build_lDoo(t1, t2, l1, l2)
            self.Dvv, vv_energy = self.build_lDvv(t1, t2, l1, l2)
            self.Dov, ov_energy = self.build_lDov(t1, t2, l1, l2)
            print("=== lDoo ===\n", self.Doo)
            print("=== lDvv ===\n",self.Dvv)
            print("=== lDov ===\n", self.Dov)
            print("Local energy:\n", self.compute_local_energy(t1, t2, l1, l2))
        else: 
            F = ccwfn.H.F
            ERI = ccwfn.H.ERI
            L = ccwfn.H.L
            t1 = ccwfn.t1
            t2 = ccwfn.t2
            l1 = cclambda.l1
            l2 = cclambda.l2

            self.Dov = self.build_Dov(t1, t2, l1, l2)
            #self.Dvo = self.build_Dvo(l1)
            self.Dvv = self.build_Dvv(t1, t2, l1, l2)
            self.Doo = self.build_Doo(t1, t2, l1, l2)
            reg_energy = self.vv_energy + self.oo_energy
            print("===========Regular Energy=========\n", reg_energy)
            print("===========vv Energy=========\n", self.vv_energy)

            print(self.Doo)
            if self.ccwfn.filter is True:
                Q = self.ccwfn.Local.Q
                L = self.ccwfn.Local.L
                for ij in range(self.no**2):
                    print("Dvv_ij", ij, (Q[ij] @ L[ij]).T @ self.Dvv @ (Q[ij] @ L[ij]))
            #print(self.Dvv)
            self.onlyone = onlyone

            if onlyone is False:
                self.Doooo = self.build_Doooo(t1, t2, l2)
                self.Dvvvv = self.build_Dvvvv(t1, t2, l2)
                self.Dooov = self.build_Dooov(t1, t2, l1, l2)
                self.Dvvvo = self.build_Dvvvo(t1, t2, l1, l2)
                self.Dovov = self.build_Dovov(t1, t2, l1, l2)
                self.Doovv = self.build_Doovv(t1, t2, l1, l2)

            print("\nCCDENSITY constructed in %.3f seconds.\n" % (time.time() - time_init))
>>>>>>> 929acdc2

    def compute_energy(self):
        """
        Compute the CC energy from the density.  If only onepdm is available, just compute the one-electron energy.

        Parameters
        ----------
        None

        Returns
        -------
        ecc | float
            CC correlation energy computed using the one- and two-electron densities
        """

        o = self.ccwfn.o
        v = self.ccwfn.v
        F = self.ccwfn.H.F
        ERI = self.ccwfn.H.ERI

        contract = self.contract 

        # We assume here that the Brillouin condition holds
        oo_energy = contract('ij,ij->', F[o,o], self.Doo)
        vv_energy = contract('ab,ab->', F[v,v], self.Dvv)
        eone = oo_energy + vv_energy
        print("One-electron CC energy = %20.15f" % eone)

        if self.onlyone is True:
            print("Only one-electron density available.")
            ecc = eone
        else:
            oooo_energy = 0.5 * contract('ijkl,ijkl->', ERI[o,o,o,o], self.Doooo)
            vvvv_energy = 0.5 * contract('abcd,abcd->', ERI[v,v,v,v], self.Dvvvv)
            ooov_energy = contract('ijka,ijka->', ERI[o,o,o,v], self.Dooov)
            vvvo_energy = contract('abci,abci->', ERI[v,v,v,o], self.Dvvvo)
            ovov_energy = contract('iajb,iajb->', ERI[o,v,o,v], self.Dovov)
            oovv_energy = 0.5 * contract('ijab,ijab->', ERI[o,o,v,v], self.Doovv)
            etwo = oooo_energy + vvvv_energy + ooov_energy + vvvo_energy + ovov_energy + oovv_energy

            print("OOOO Energy = %20.15f" % oooo_energy)
            print("VVVV Energy = %20.15f" % vvvv_energy)
            print("OOOV Energy = %20.15f" % ooov_energy)
            print("VVVO Energy = %20.15f" % vvvo_energy)
            print("OVOV Energy = %20.15f" % ovov_energy)
            print("OOVV Energy = %20.15f" % oovv_energy)
            print("Two-electron CC energy = %20.15f" % etwo)
            ecc = eone + etwo

        print("CC Correlation Energy  = %20.15f" % ecc)

        self.ecc = ecc
        self.eone = eone
        self.etwo = etwo

        return ecc

    def compute_onepdm(self, t1, t2, l1, l2):
        """
        Parameters
        ----------
        t1, t2, l1, l2 : NumPy arrays
            current cluster amplitudes

        Returns
        -------
        onepdm : NumPy array
            the CC one-electron density as a single, full matrix (only the correlated contribution)
        """
        o = self.ccwfn.o
        v = self.ccwfn.v
        no = self.ccwfn.no
        nv = self.ccwfn.nv
        nt = no + nv
        F = self.ccwfn.H.F
        ERI = self.ccwfn.H.ERI
        L = self.ccwfn.H.L
 
        if isinstance(t1, torch.Tensor):
            if self.ccwfn.precision == 'DP':
                opdm = torch.zeros((nt, nt), dtype=torch.complex128, device=self.ccwfn.device1)
            elif self.ccwfn.precision == 'SP':
                opdm = torch.zeros((nt, nt), dtype=torch.complex64, device=self.ccwfn.device1)
        else:
            if self.ccwfn.precision == 'DP':
                opdm = np.zeros((nt, nt), dtype='complex128')
            elif self.ccwfn.precision == 'SP':
                opdm = np.zeros((nt, nt), dtype='complex64')
        opdm[o,o] = self.build_Doo(t1, t2, l1, l2)
        opdm[v,v] = self.build_Dvv(t1, t2, l1, l2)
        opdm[o,v] = self.build_Dov(t1, t2, l1, l2)
        opdm[v,o] = self.build_Dvo(l1)

        if self.ccwfn.model == 'CC3':
            Fov = self.ccwfn.build_Fme(o, v, F, L, t1)
            Wvvvo = self.ccwfn.build_cc3_Wabei(o, v, ERI, t1)
            Woooo = self.ccwfn.build_cc3_Wmnij(o, v, ERI, t1)
            Wovoo = self.ccwfn.build_cc3_Wmbij(o, v, ERI, t1, Woooo)
            Wvovv = self.ccwfn.build_cc3_Wamef(o, v, ERI, t1)
            Wooov = self.ccwfn.build_cc3_Wmnie(o, v, ERI, t1)

            opdm[o,v] += self.build_cc3_Dov(o, v, no, nv, F, L, t1, t2, l1, l2, Wvvvo, Wovoo, Fov, Wvovv, Wooov)

            # Density matrix blocks in contractions with T1-transformed dipole integrals
            if isinstance(t1, torch.Tensor):
                opdm_cc3 = torch.zeros_like(opdm)
            else:
                opdm_cc3 = np.zeros_like(opdm)
            opdm_cc3[o,o] += self.build_cc3_Doo(o, v, no, nv, F, L, t2, l1, l2, Fov, Wvvvo, Wovoo, Wvovv, Wooov)
            opdm_cc3[v,v] += self.build_cc3_Dvv(o, v, no, nv, F, L, t2, l1, l2, Fov, Wvvvo, Wovoo, Wvovv, Wooov)

            return (opdm, opdm_cc3)

        else:
            return opdm

    def build_Doo(self, t1, t2, l1, l2):  # complete
        contract = self.contract
        if self.ccwfn.model == 'CCD':
            Doo = -contract('imef,jmef->ij', t2, l2)
        else:
            Doo = -1.0 * contract('ie,je->ij', t1, l1)
            Doo -= contract('imef,jmef->ij', t2, l2)
            # (T) contributions computed in ccwfn.t3_density()
            if self.ccwfn.model == 'CCSD(T)':
                Doo += self.ccwfn.Doo

        return Doo

<<<<<<< HEAD
=======
    def build_lDoo(self, t1, t2, l1, l2):
        contract = self.contract
        o = self.ccwfn.o
        if self.ccwfn.model == 'CCD':
            lDoo = np.zeros((self.ccwfn.no, self.ccwfn.no))
            oo_energy = 0
            for ij in range (self.ccwfn.no * self.ccwfn.no):
                i = ij // self.ccwfn.no 
                j = ij % self.ccwfn.no
                for m in range(self.ccwfn.no):
                    im = i * self.ccwfn.no + m
                    jm = j * self.ccwfn.no + m
                    Q = self.ccwfn.Local.Q
                    L = self.ccwfn.Local.L
                    Q_im = Q[im] @ L[im]
                    Q_jm = Q[jm] @ L[jm]
                    S_jmim = (Q_jm).T @ (Q_im)
                    temp = S_jmim @ t2[im] @ S_jmim.T
                    lDoo[i,j] -= contract('ef, ef-> ', temp, l2)
                oo_energy += self.ccwfn.H.F[i,j] * lDoo[i,j]
        else:
            lDoo_1 = np.zeros((self.ccwfn.no, self.ccwfn.no))
            lDoo_2 = np.zeros((self.ccwfn.no, self.ccwfn.no))
            for ij in range (self.ccwfn.no * self.ccwfn.no):
                i = ij // self.ccwfn.no
                j = ij % self.ccwfn.no
                ii = i * self.no + i
                jj = j * self.no + j
                Q = self.ccwfn.Local.Q
                L = self.ccwfn.Local.L
                Q_i = Q[ii] @ L[ii]
                Q_j = Q[jj] @ L[jj]
                S_jjii = (Q_j).T @ (Q_i)
                temp = S_jjii @ t1[i]
                lDoo_1[i,j] -= contract('e,e->', temp, l1[j])
                for m in range(self.ccwfn.no):
                    im = i * self.ccwfn.no + m
                    jm = j * self.ccwfn.no + m
                    Q = self.ccwfn.Local.Q
                    L = self.ccwfn.Local.L
                    Q_im = Q[im] @ L[im]
                    Q_jm = Q[jm] @ L[jm]
                    S_jmim = (Q_jm).T @ (Q_im)
                    temp = S_jmim @ t2[im] @ S_jmim.T
                    lDoo_2[i,j] -= contract('ef,ef->', temp, l2[jm])
            lDoo = lDoo_1 + lDoo_2
            oo_energy = contract('ij, ij -> ', self.ccwfn.H.F[o, o], lDoo)
            #(T) contributions computed in ccwfn.t3_density()
            #if self.ccwfn.model == 'CCSD(T)':
                #Doo += self.ccwfn.Doo

        return lDoo, oo_energy


>>>>>>> 929acdc2

    def build_Dvv(self, t1, t2, l1, l2):  # complete
        contract = self.contract
        if self.ccwfn.model == 'CCD':
            Dvv = contract('mnbe,mnae->ab', t2, l2)
        else:
            Dvv = contract('mb,ma->ab', t1, l1)
            Dvv += contract('mnbe,mnae->ab', t2, l2)
            # (T) contributions computed in ccwfn.t3_density()
            if self.ccwfn.model == 'CCSD(T)':
                Dvv += self.ccwfn.Dvv

        return Dvv
<<<<<<< HEAD

=======
    
    def build_lDvv(self, t1, t2, l1, l2):
        contract = self.contract
        lDvv = []
        if self.ccwfn.model == 'CCD':
            vv_energy = 0
            for ij in range(self.ccwfn.no * self.ccwfn.no):
                Dvv = np.zeros((self.Local.dim[ij], self.Local.dim[ij]))
                Dvv += contract('be,ae->ab', t2[ij], l2[ij])
                lDvv.append(Dvv)
                vv_energy += contract('ab, ab -> ', self.Local.Fvv[ij], Dvv)
        else:
            vv_energy = 0
            for i in range(self.ccwfn.no):
                ii = i*self.ccwfn.no + i
                lDvv_1 = np.zeros((self.Local.dim[ii], self.Local.dim[ii]))
                lDvv_1 += contract('b,a->ab', t1[i], l1[i])
                vv_energy += contract('ab, ab -> ', self.Local.Fvv[ii], lDvv_1)
                for j in range(self.ccwfn.no):
                    ij = i * self.ccwfn.no + j
                    lDvv_2 = np.zeros((self.Local.dim[ij], self.Local.dim[ij]))
                    lDvv_2 += contract('be, ae ->ab', t2[ij], l2[ij])
                    vv_energy += contract('ab, ab -> ', self.Local.Fvv[ij], lDvv_2)
                    if ii == ij:
                        tDvv = lDvv_1 + lDvv_2
                    else:
                        tDvv = lDvv_2
                    lDvv.append(tDvv)
        return lDvv, vv_energy
                 
>>>>>>> 929acdc2

    def build_Dvo(self, l1):
        if isinstance(l1, torch.Tensor):
            return l1.T.clone()
        else:
            return l1.T.copy()

<<<<<<< HEAD
=======
    def build_lDvo(self, t2, l2):
        pass

>>>>>>> 929acdc2
    def build_Dov(self, t1, t2, l1, l2):  # complete
        contract = self.contract
        if self.ccwfn.model == 'CCD':
            if isinstance(t1, torch.Tensor):
                Dov = torch.zeros_like(t1)
            else:
                Dov = np.zeros_like(t1)
        else:
            if isinstance(t1, torch.Tensor):
                Dov = 2.0 * t1.clone()
            else:
                Dov = 2.0 * t1.copy()

            Dov += 2.0 * contract('me,imae->ia', l1, t2)
            Dov -= contract('me,miae->ia', l1, self.ccwfn.build_tau(t1, t2))
            tmp = contract('mnef,inef->mi', l2, t2)
            Dov -= contract('mi,ma->ia', tmp, t1)
            tmp = contract('mnef,mnaf->ea', l2, t2)
            Dov -= contract('ea,ie->ia', tmp, t1)

            if self.ccwfn.model == 'CCSD(T)':
                Dov += self.ccwfn.Dov

            if isinstance(tmp, torch.Tensor):
                del tmp

        return Dov

<<<<<<< HEAD
=======
    def build_lDov(self,  t1, t2, l1, l2):  # beginning - implementing the ccd-density
        lDov = []
        contract = self.contract
        if self.ccwfn.model == 'CCD':
            pass
        else:
            ov_energy = 0.0
            QL = self.ccwfn.Local.QL
            for i in range(self.ccwfn.no):
                ii = i * self.ccwfn.no + i
                lDov_1 = 2 * t1[i].copy()
                for m in range(self.ccwfn.no):
                    im = i * self.ccwfn.no + m
                    mi = m * self.ccwfn.no + i
                    mm = m * self.ccwfn.no + m
                    S_iiim = QL[ii].T @ QL[im]
                    S_immm = QL[im].T @ QL[mm]
                    S_mimm = QL[mi].T @ QL[mm]
                    S_iimi = QL[ii].T @ QL[mi]
                    S_iimm = QL[ii].T @ QL[mm]

                    tmp = S_iiim @ t2[im] @ S_immm
                    lDov_1 += 2 * contract('e,ae->a', l1[m], tmp)

                    tmp = S_iimi @ t2[mi] @ S_mimm
                    lDov_1 -= contract('e, ae-> a', l1[m], tmp)

                    lDov_1 -= contract('e,a,e->a', l1[m] @ S_iimm.T, t1[m] @ S_iimm.T, t1[i])

                    Xmi = np.zeros((self.ccwfn.no, self.ccwfn.no))
                    Xea = np.zeros((self.Local.dim[ii], self.Local.dim[ii]))
                    for n in range(self.ccwfn.no):
                        _in = i * self.ccwfn.no + n
                        mn = m * self.ccwfn.no + n

                        S_mnin = QL[mn].T @ QL[_in]
                        S_iimn = QL[ii].T @ QL[mn]
                        tmp = S_mnin @ t2[_in] @ S_mnin.T
                        Xmi[m, i] += contract('ef,ef->', l2[mn], tmp)

                        tmp = S_iimn @ l2[mn]
                        tmp1 = S_iimn @ t2[mn]
                        Xea += contract('ef,af->ea', tmp, tmp1)

                    tmp = S_iimm @ t1[m]
                    lDov_1 -= Xmi[m, i] * tmp

                    lDov_1 -= contract('ea,e->a', Xea, t1[i])
                lDov.append(lDov_1)
                ov_energy += contract('a, a -> ', self.Local.Fov[ii][i], lDov[i])
        return lDov, ov_energy


    def compute_local_energy(self, t1, t2, l1, l2):
        if self.ccwfn.model == 'CCD':
            lDoo, oo_energy = self.build_lDoo(t1, t2, l1, l2)
            lDvv, vv_energy = self.build_lDvv(t1, t2, l1, l2)
            total_energy = oo_energy + vv_energy
        else:
            lDoo, oo_energy = self.build_lDoo(t1, t2, l1, l2)
            lDvv, vv_energy = self.build_lDvv(t1, t2, l1, l2)
            total_energy = vv_energy + oo_energy
        return total_energy



>>>>>>> 929acdc2
    # CC3 contributions to the one electron densities
    def build_cc3_Dov(self, o, v, no, nv, F, L, t1, t2, l1, l2, Wvvvo, Wovoo, Fov, Wvovv, Wooov):
        contract = self.contract  
        if isinstance(t1, torch.Tensor):
            Dov = torch.zeros_like(t1)   
            Zlmdi = torch.zeros_like(t2[:,:,:,:no])
        else:
            Dov = np.zeros_like(t1)    
            Zlmdi = np.zeros_like(t2[:,:,:,:no])    
        for i in range(no):
            for j in range(no):
                for k in range(no):                    
                    l3 = l3_ijk(i, j, k, o, v, L, l1, l2, Fov, Wvovv, Wooov, F, contract)  
                    # Intermediate for Dov_2
                    Zlmdi[i,j] += contract('def,ife->di', l3, t2[k])
                    # Dov_1
                    t3 = t3c_ijk(o, v, i, j, k, t2, Wvvvo, Wovoo, F, contract)
                    Dov[i] +=  contract('abc,bc->a', t3 - t3.swapaxes(0,1), l2[j,k])
        # Dov_2
        Dov -= contract('lmdi, lmda->ia', Zlmdi, t2)

        return Dov
                                    
    def build_cc3_Doo(self, o, v, no, nv, F, L, t2, l1, l2, Fov, Wvvvo, Wovoo, Wvovv, Wooov):
        contract = self.contract
        if isinstance(l1, torch.Tensor):
            Doo = torch.zeros_like(l1[:,:no])
        else:
            Doo = np.zeros_like(l1[:,:no])        
        for b in range(nv): 
            for c in range(nv):
                t3 = t3c_bc(o, v, b, c, t2, Wvvvo, Wovoo, F, contract)
                l3 = l3_bc(b, c, o, v, L, l1, l2, Fov, Wvovv, Wooov, F, contract)
                Doo -= 0.5 * contract('lmia,lmja->ij', t3, l3)        

        return Doo        

    def build_cc3_Dvv(self, o, v, no, nv, F, L, t2, l1, l2, Fov, Wvvvo, Wovoo, Wvovv, Wooov):
        contract = self.contract
        if isinstance(l1, torch.Tensor):
            Dvv = torch.zeros_like(l1)
            Dvv = torch.nn.functional.pad(Dvv, (0,0,0,nv-no))
        else:
            Dvv = np.zeros_like(l1)
            Dvv = np.pad(Dvv, ((0,nv-no), (0,0)))
        for i in range(no):
            for j in range(no):
                for k in range(no):
                    t3 = t3c_ijk(o, v, i, j, k, t2, Wvvvo, Wovoo, F, contract)
                    l3 = l3_ijk(i, j, k, o, v, L, l1, l2, Fov, Wvovv, Wooov, F, contract)
                    Dvv += 0.5 * contract('bdc,adc->ab', t3, l3)

        return Dvv

    def build_Doooo(self, t1, t2, l2):  # complete
        contract = self.contract
        if self.ccwfn.model == 'CCD':
            return contract('ijef,klef->ijkl', t2, l2)
        elif self.ccwfn.model == 'CC2':
            return contract('jf, klif->ijkl', t1, contract('ie, klef->klif', t1, l2))
        else:
            return contract('ijef,klef->ijkl', self.ccwfn.build_tau(t1, t2), l2)

    def build_Dvvvv(self, t1, t2, l2):  # complete
        contract = self.contract
        if self.ccwfn.model == 'CCD':
            return contract('mnab,mncd->abcd', t2, l2)
        elif self.ccwfn.model == 'CC2':
            return contract('nb,ancd->abcd', t1, contract('ma,mncd->ancd', t1, l2))
        else:
            return contract('mnab,mncd->abcd', self.ccwfn.build_tau(t1, t2), l2)

    def build_Dooov(self, t1, t2, l1, l2):  # complete
        contract = self.contract
        if self.ccwfn.model == 'CCD':
            no = self.ccwfn.no
            nv = self.ccwfn.nv
            if isinstance(t1, torch.Tensor):
                if self.ccwfn.precision == 'DP':
                    Dooov = torch.zeros((no,no,no,nv), dtype=torch.complex128, device=self.ccwfn.device1)
                elif self.ccwfn.precision == 'SP':                    
                    Dooov = torch.zeros((no,no,no,nv), dtype=torch.complex64, device=self.ccwfn.device1)
            else:
                if self.ccwfn.precision == 'DP':
                    Dooov = np.zeros((no,no,no,nv))
                elif self.ccwfn.precision == 'SP':
                    Dooov = np.zeros((no,no,no.nv), dtype=np.complex64)
        else:
            tmp = 2.0 * self.ccwfn.build_tau(t1, t2) - self.ccwfn.build_tau(t1, t2).swapaxes(2, 3)
            Dooov = -1.0 * contract('ke,ijea->ijka', l1, tmp)
            Dooov -= contract('ie,jkae->ijka', t1, l2)

            if self.ccwfn.model != 'CC2':

                Goo = self.cclambda.build_Goo(t2, l2)
                Dooov -= 2.0 * contract('ik,ja->ijka', Goo, t1)
                Dooov += contract('jk,ia->ijka', Goo, t1)
                tmp = contract('jmaf,kmef->jake', t2, l2)
                Dooov -= 2.0 * contract('jake,ie->ijka', tmp, t1)
                Dooov += contract('iake,je->ijka', tmp, t1)

                tmp = contract('ijef,kmef->ijkm', t2, l2)
                Dooov += contract('ijkm,ma->ijka', tmp, t1)
                tmp = contract('mjaf,kmef->jake', t2, l2)
                Dooov += contract('jake,ie->ijka', tmp, t1)
                tmp = contract('imea,kmef->iakf', t2, l2)
                Dooov += contract('iakf,jf->ijka', tmp, t1)

            tmp = contract('kmef,jf->kmej', l2, t1)
            tmp = contract('kmej,ie->kmij', tmp, t1)
            Dooov += contract('kmij,ma->ijka', tmp, t1)

            # (T) contributions to twopdm computed in ccwfn.t3_density()
            if self.ccwfn.model == 'CCSD(T)':
                Dooov += self.ccwfn.Gooov
            
            if isinstance(tmp, torch.Tensor):
                del tmp
                del Goo

        return Dooov


    def build_Dvvvo(self, t1, t2, l1, l2):  # complete
        contract = self.contract
        if self.ccwfn.model == 'CCD':
            no = self.ccwfn.no
            nv = self.ccwfn.nv
            if isinstance(t1, torch.Tensor):
                if self.ccwfn.precision == 'DP':
                    Dvvvo = torch.zeros((nv,nv,nv,no), dtype=torch.complex128, device=self.ccwfn.device1)
                if self.ccwfn.precision == 'SP':
                    Dvvvo = torch.zeros((nv,nv,nv,no), dtype=torch.complex64, device=self.ccwfn.device1)
            else:
                if self.ccwfn.precision == 'DP':
                    Dvvvo = np.zeros((nv,nv,nv,no))
                if self.ccwfn.precision == 'SP':
                    Dvvvo = np.zeros((nv,nv,nv,no), dtype=np.complex64)
        else: 
            tmp = 2.0 * self.ccwfn.build_tau(t1, t2) - self.ccwfn.build_tau(t1, t2).swapaxes(2, 3)
            Dvvvo = contract('mc,miab->abci', l1, tmp)
            Dvvvo += contract('ma,imbc->abci', t1, l2)

            if self.ccwfn.model != 'CC2':
                
                Gvv = self.cclambda.build_Gvv(t2, l2)
                Dvvvo -= 2.0 * contract('ca,ib->abci', Gvv, t1)
                Dvvvo += contract('cb,ia->abci', Gvv, t1)
                tmp = contract('imbe,nmce->ibnc', t2, l2)
                Dvvvo += 2.0 * contract('ibnc,na->abci', tmp, t1)
                Dvvvo -= contract('ianc,nb->abci', tmp, t1)

                tmp = contract('nmab,nmce->abce', t2, l2)
                Dvvvo -= contract('abce,ie->abci', tmp, t1)
                tmp = contract('niae,nmce->iamc', t2, l2)
                Dvvvo -= contract('iamc,mb->abci', tmp, t1)
                tmp = contract('mibe,nmce->ibnc', t2, l2)
                Dvvvo -= contract('ibnc,na->abci', tmp, t1)

            tmp = contract('nmce,ie->nmci', l2, t1)
            tmp = contract('nmci,na->amci', tmp, t1)
            Dvvvo -= contract('amci,mb->abci', tmp, t1)
 
            # (T) contributions to twopdm computed in ccwfn.t3_density()
            if self.ccwfn.model == 'CCSD(T)':
                Dvvvo += self.ccwfn.Gvvvo

            if isinstance(tmp, torch.Tensor):
                del tmp
                del Gvv

        return Dvvvo


    def build_Dovov(self, t1, t2, l1, l2):  # complete
        contract = self.contract
        if self.ccwfn.model == 'CCD':
            Dovov = -contract('mibe,jmea->iajb', t2, l2)
            Dovov -= contract('imbe,mjea->iajb', t2, l2)
        else:
            Dovov = -1.0 * contract('ia,jb->iajb', t1, l1)
            if self.ccwfn.model == 'CC2':
                Dovov -= contract('mb,jmia->iajb', t1, contract('ie,jmea->jmia', t1, l2))
            else:
                Dovov -= contract('mibe,jmea->iajb', self.ccwfn.build_tau(t1, t2), l2)
                Dovov -= contract('imbe,mjea->iajb', t2, l2)
        return Dovov


    def build_Doovv(self, t1, t2, l1, l2):
        contract = self.contract
        tau = self.ccwfn.build_tau(t1, t2)
        tau_spinad = 2.0 * tau - tau.swapaxes(2,3)

        if self.ccwfn.model == 'CCD':
            Doovv = 2.0 * tau_spinad + l2

            Doovv += 4.0 * contract('imae,mjeb->ijab', t2, l2)
            Doovv -= 2.0 * contract('mjbe,imae->ijab', tau, l2)

            tmp_oooo = contract('ijef,mnef->ijmn', t2, l2)
            Doovv += contract('ijmn,mnab->ijab', tmp_oooo, t2)
            tmp1 = contract('njbf,mnef->jbme', t2, l2)
            Doovv += contract('jbme,miae->ijab', tmp1, t2)
            tmp1 = contract('imfb,mnef->ibne', t2, l2)
            Doovv += contract('ibne,njae->ijab', tmp1, t2)
            Gvv = self.cclambda.build_Gvv(t2, l2)
            Doovv += 4.0 * contract('eb,ijae->ijab', Gvv, tau)
            Doovv -= 2.0 * contract('ea,ijbe->ijab', Gvv, tau)
            Goo = self.cclambda.build_Goo(t2, l2)
            Doovv -= 4.0 * contract('jm,imab->ijab', Goo, tau)  # use tau_spinad?
            Doovv += 2.0 * contract('jm,imba->ijab', Goo, tau)
            tmp1 = contract('inaf,mnef->iame', t2, l2)
            Doovv -= 4.0 * contract('iame,mjbe->ijab', tmp1, tau)
            Doovv += 2.0 * contract('ibme,mjae->ijab', tmp1, tau)
            Doovv += 4.0 * contract('jbme,imae->ijab', tmp1, t2)
            Doovv -= 2.0 * contract('jame,imbe->ijab', tmp1, t2)
            
            if isinstance(tmp1, torch.Tensor):
                del tmp_oooo, tmp1, Gvv, Goo

        else:
            Doovv = 4.0 * contract('ia,jb->ijab', t1, l1)
            Doovv += 2.0 * tau_spinad
            Doovv += l2

            tmp1 = 2.0 * t2 - t2.swapaxes(2,3)
            tmp2 = 2.0 * contract('me,jmbe->jb', l1, tmp1)
            Doovv += 2.0 * contract('jb,ia->ijab', tmp2, t1)
            Doovv -= contract('ja,ib->ijab', tmp2, t1)
            tmp2 = 2.0 * contract('ijeb,me->ijmb', tmp1, l1)
            Doovv -= contract('ijmb,ma->ijab', tmp2, t1)
            tmp2 = 2.0 * contract('jmba,me->jeba', tau_spinad, l1)
            Doovv -= contract('jeba,ie->ijab', tmp2, t1)

            if self.ccwfn.model == 'CC2':
                Doovv -= 2.0 * contract('mb,imaj->ijab', t1, contract('je,imae->imaj', t1, l2))
            else:
                Doovv += 4.0 * contract('imae,mjeb->ijab', t2, l2)
                Doovv -= 2.0 * contract('mjbe,imae->ijab', tau, l2)

                tmp_oooo = contract('ijef,mnef->ijmn', t2, l2)
                Doovv += contract('ijmn,mnab->ijab', tmp_oooo, t2)
                tmp1 = contract('njbf,mnef->jbme', t2, l2)
                Doovv += contract('jbme,miae->ijab', tmp1, t2)
                tmp1 = contract('imfb,mnef->ibne', t2, l2)
                Doovv += contract('ibne,njae->ijab', tmp1, t2)
                Gvv = self.cclambda.build_Gvv(t2, l2)
                Doovv += 4.0 * contract('eb,ijae->ijab', Gvv, tau)
                Doovv -= 2.0 * contract('ea,ijbe->ijab', Gvv, tau)
                Goo = self.cclambda.build_Goo(t2, l2)
                Doovv -= 4.0 * contract('jm,imab->ijab', Goo, tau)  # use tau_spinad?
                Doovv += 2.0 * contract('jm,imba->ijab', Goo, tau)
                tmp1 = contract('inaf,mnef->iame', t2, l2)
                Doovv -= 4.0 * contract('iame,mjbe->ijab', tmp1, tau)
                Doovv += 2.0 * contract('ibme,mjae->ijab', tmp1, tau)
                Doovv += 4.0 * contract('jbme,imae->ijab', tmp1, t2)
                Doovv -= 2.0 * contract('jame,imbe->ijab', tmp1, t2)

                # this can definitely be optimized better
                tmp = contract('nb,ijmn->ijmb', t1, tmp_oooo)
                Doovv += contract('ma,ijmb->ijab', t1, tmp)
                tmp = contract('ie,mnef->mnif', t1, l2)
                tmp = contract('jf,mnif->mnij', t1, tmp)
                Doovv += contract('mnij,mnab->ijab', tmp, t2)
                tmp = contract('ie,mnef->mnif', t1, l2)
                tmp = contract('mnif,njbf->mijb', tmp, t2)
                Doovv += contract('ma,mijb->ijab', t1, tmp)
                tmp = contract('jf,mnef->mnej', t1, l2)
                tmp = contract('mnej,miae->njia', tmp, t2)
                Doovv += contract('nb,njia->ijab', t1, tmp)
                tmp = contract('je,mnef->mnjf', t1, l2)
                tmp = contract('mnjf,imfb->njib', tmp, t2)
                Doovv += contract('na,njib->ijab', t1, tmp)
                tmp = contract('if,mnef->mnei', t1, l2)
                tmp = contract('mnei,njae->mija', tmp, t2)
                Doovv += contract('mb,mija->ijab', t1, tmp)

            tmp = contract('jf,mnef->mnej', t1, l2)
            tmp = contract('ie,mnej->mnij', t1, tmp)
            tmp = contract('nb,mnij->mbij', t1, tmp)
            Doovv += contract('ma,mbij->ijab', t1, tmp)
 
            # (T) contributions to twopdm computed in ccwfn.t3_density()
            if self.ccwfn.model == 'CCSD(T)':
                Doovv += self.ccwfn.Goovv

            if isinstance(tmp, torch.Tensor):
                del tmp, tmp1, tmp2, Goo, Gvv

        return Doovv

    # T1-transformed dipole integrals needed in CC3
    def build_Moo(self, no, nv, ints, t1):
        contract = self.contract
        if isinstance(t1, torch.Tensor):
            Moo = ints[:no,:no].clone()
        else:
            Moo = ints[:no,:no].copy()
        Moo = Moo + contract('ma,ia->mi', ints[:no,-nv:], t1)

        return Moo

    def build_Mvv(self, no, nv, ints, t1):
        contract = self.contract
        if isinstance(t1, torch.Tensor):
            Mvv = ints[-nv:,-nv:].clone()
        else:
            Mvv = ints[-nv:,-nv:].copy()
        Mvv = Mvv - contract('ie,ia->ae', ints[:no,-nv:], t1)

        return Mvv

   <|MERGE_RESOLUTION|>--- conflicted
+++ resolved
@@ -71,32 +71,6 @@
         v = ccwfn.v
         no = ccwfn.no
         nv = ccwfn.nv
-<<<<<<< HEAD
-        F = ccwfn.H.F
-        ERI = ccwfn.H.ERI
-        L = ccwfn.H.L
-        t1 = ccwfn.t1
-        t2 = ccwfn.t2
-        l1 = cclambda.l1
-        l2 = cclambda.l2
-
-        self.Dov = self.build_Dov(t1, t2, l1, l2)
-        self.Dvo = self.build_Dvo(l1)
-        self.Dvv = self.build_Dvv(t1, t2, l1, l2)
-        self.Doo = self.build_Doo(t1, t2, l1, l2)
-
-        self.onlyone = onlyone
-
-        if onlyone is False:
-            self.Doooo = self.build_Doooo(t1, t2, l2)
-            self.Dvvvv = self.build_Dvvvv(t1, t2, l2)
-            self.Dooov = self.build_Dooov(t1, t2, l1, l2)
-            self.Dvvvo = self.build_Dvvvo(t1, t2, l1, l2)
-            self.Dovov = self.build_Dovov(t1, t2, l1, l2)
-            self.Doovv = self.build_Doovv(t1, t2, l1, l2)
-
-        print("\nCCDENSITY constructed in %.3f seconds.\n" % (time.time() - time_init))
-=======
 
         if ccwfn.local is not None and ccwfn.filter is not True:
             self.lccwfn = ccwfn.lccwfn
@@ -151,7 +125,6 @@
                 self.Doovv = self.build_Doovv(t1, t2, l1, l2)
 
             print("\nCCDENSITY constructed in %.3f seconds.\n" % (time.time() - time_init))
->>>>>>> 929acdc2
 
     def compute_energy(self):
         """
@@ -281,8 +254,6 @@
 
         return Doo
 
-<<<<<<< HEAD
-=======
     def build_lDoo(self, t1, t2, l1, l2):
         contract = self.contract
         o = self.ccwfn.o
@@ -336,9 +307,6 @@
 
         return lDoo, oo_energy
 
-
->>>>>>> 929acdc2
-
     def build_Dvv(self, t1, t2, l1, l2):  # complete
         contract = self.contract
         if self.ccwfn.model == 'CCD':
@@ -351,9 +319,6 @@
                 Dvv += self.ccwfn.Dvv
 
         return Dvv
-<<<<<<< HEAD
-
-=======
     
     def build_lDvv(self, t1, t2, l1, l2):
         contract = self.contract
@@ -384,20 +349,15 @@
                     lDvv.append(tDvv)
         return lDvv, vv_energy
                  
->>>>>>> 929acdc2
-
     def build_Dvo(self, l1):
         if isinstance(l1, torch.Tensor):
             return l1.T.clone()
         else:
             return l1.T.copy()
 
-<<<<<<< HEAD
-=======
     def build_lDvo(self, t2, l2):
         pass
 
->>>>>>> 929acdc2
     def build_Dov(self, t1, t2, l1, l2):  # complete
         contract = self.contract
         if self.ccwfn.model == 'CCD':
@@ -426,8 +386,6 @@
 
         return Dov
 
-<<<<<<< HEAD
-=======
     def build_lDov(self,  t1, t2, l1, l2):  # beginning - implementing the ccd-density
         lDov = []
         contract = self.contract
@@ -492,9 +450,6 @@
             total_energy = vv_energy + oo_energy
         return total_energy
 
-
-
->>>>>>> 929acdc2
     # CC3 contributions to the one electron densities
     def build_cc3_Dov(self, o, v, no, nv, F, L, t1, t2, l1, l2, Wvvvo, Wovoo, Fov, Wvovv, Wooov):
         contract = self.contract  
