--- conflicted
+++ resolved
@@ -9,9 +9,9 @@
 import numpy as np
 import time
 from opt_einsum import contract
-from utils import helper_diis
+from .utils import helper_diis
 import torch
-from cctriples import t3c_ijk, l3_ijk, l3_ijk_alt
+from .cctriples import t3c_ijk, l3_ijk, l3_ijk_alt
 
 
 class cclambda(object):
@@ -31,10 +31,19 @@
 
     Methods
     -------
+    solve_llambda()
+        Solves the local CC Lambda amplitude equations (PAO, PNO, PNO++) 
     solve_lambda()
         Solves the CC Lambda amplitude equations
     residuals()
         Computes the L1 and L2 residuals for a given set of amplitudes and Fock operator
+    
+    Notes
+    -----
+    To do:
+    (1) clean up to make it more readable (attached document to associate implemented code with eqns) 
+    (2) need DIIS extrapolation
+    (3) time table?
     """
     def __init__(self, ccwfn, hbar):
         """
@@ -110,15 +119,13 @@
         t2 = self.lccwfn.t2
         l1 = self.l1
         l2 = self.l2
-        #Dia = self.ccwfn.Dia
-        #Dijab = self.ccwfn.Dijab
         F = self.ccwfn.H.F
         ERI = self.ccwfn.H.ERI
         L = self.ccwfn.H.L
 
+        # need to make the naming scheme more readable
         Hov = self.hbar.Hov
-        Hvv = self.hbar.Hvv
-        Hvv_ii = self.hbar.Hvv_ii 
+        Hvv = self.hbar.Hvv 
         Hoo = self.hbar.Hoo
         Hoooo = self.hbar.Hoooo
         Hvvvv = self.hbar.Hvvvv
@@ -158,12 +165,10 @@
             l1 = self.l1
             l2 = self.l2
 
-            #I'm going to see if I truly need to decompose these Goo and Gvv to t2 and l2 but first i'm going to project the t2 to l2 spaces
             Goo = self.build_lGoo(t2, l2)
-            Gvv = self.build_lGvv(t2, l2) # using regular Gvv for now 
+            Gvv = self.build_lGvv(t2, l2)  
             r1 = self.lr_L1(o, v, l1, l2, Hov, Hvv, Hoo, Hovvo_mm, Hovov_mm, Hvvvo_ijm, Hovoo_mn, Hvovv_imn, Hvovv_imns, Hmine, Himne, Gvv, Goo)
             r2 = self.lr_L2(o, v, l1, l2, L, Hov, Hvv, Hoo, Hoooo, Hvvvv, Hovvo_mj, Hovvo_mi, Hovov_mj, Hovov_mi, Hvvvo, Hovoo, Hvovv_ii, Hooov, Hjiov, Hijov, Gvv, Goo)
-            #Hovvo_mi, Hovov_mi, Hovvo_mj, Hovov_mj, Hvvvo, Hovoo, Hvovv, Hooov, Gvv, Goo)
 
             rms = 0
             rms_l1 = 0
@@ -173,9 +178,7 @@
 
                 ii = i*self.no + i
 
-                #need to change to reshape
-                for a in range(self.Local.dim[ii]):
-                    self.l1[i][a] += r1[i][a]/(F[i,i] - self.Local.eps[ii][a])
+                self.l1[i] -= r1[i]/(self.Local.eps[ii].reshape(-1,) - F[i,i]) 
 
                 rms_l1 += contract('Z,Z->',r1[i],r1[i])
 
@@ -183,7 +186,7 @@
                     ij = i*self.no + j
 
                     self.l2[ij] -= r2[ij]/(self.Local.eps[ij].reshape(1,-1) + self.Local.eps[ij].reshape(-1,1) - F[i,i] - F[j,j])
-
+                    
                     rms_l2 += contract('ZY,ZY->',r2[ij],r2[ij])
 
             rms = np.sqrt(rms_l1 + rms_l2)
@@ -204,8 +207,6 @@
             for j in range(self.no): 
                 ij = i*self.no + j
                 
-                #Goo = np.zeros((self.no,self.no))
-
                 for m in range(self.no):
                     mj = m*self.no + j
   
@@ -213,16 +214,14 @@
                     tmp = Sijmj @ t2[mj] 
                     tmp = tmp @ Sijmj.T 
                     Goo[m,i] += contract('ab,ab->',tmp,l2[ij])
+
         return Goo 
 
     def build_lGvv(self, t2, l2):
         contract = self.contract
         lGvv = []
-
         for ij in range(self.no*self.no): 
-            Gvv = np.zeros((self.Local.dim[ij],self.Local.dim[ij])) 
             Gvv = -1.0 * contract('eb,ab->ae', t2[ij], l2[ij]) 
-            #print("Gvv", ij, Gvv)
             lGvv.append(Gvv) 
 
         return lGvv
@@ -237,38 +236,22 @@
         else: 
             for i in range(self.no):
                 ii = i*self.no + i
-                r_l1 = np.zeros((self.Local.dim[ii]))
-     
                 r_l1 = 2.0 * Hov[ii][i].copy()
        
-                r_l1_1 = np.zeros_like(r_l1)
-                r_l1_6 = np.zeros_like(r_l1)  
-                r_l1_7 = np.zeros_like(r_l1) #this involves Gvv
-
-                r_l1_1 = contract('e,ea->a',l1[i], Hvv[ii])
-                
-                r_l1_2 = np.zeros_like(r_l1)
-                r_l1_3 = np.zeros_like(r_l1)
-                r_l1_4 = np.zeros_like(r_l1)  
-                r_l1_5 = np.zeros_like(r_l1) 
-                r_l1_8 = np.zeros_like(r_l1)
-                r_l1_9 = np.zeros_like(r_l1)    
+                r_l1 = r_l1 + contract('e,ea->a',l1[i], Hvv[ii])
+                    
                 for m in range(self.no):
                     mm = m*self.no + m
                     im = i*self.no + m
            
                     Siimm = QL[ii].T @ QL[mm]
-                    tmp2 = Siimm @ l1[m]
-                    r_l1_2 -= tmp2 * Hoo[i,m]
-
-                    Siiim = QL[ii].T @ QL[im]
-                    tmp = Siiim @ l2[im] 
-                    tmp = tmp @ Siiim.T 
-                    r_l1_3 += contract('ef,efa->a', l2[im], Hvvvo[im]) #    [ii][:,:,:,m])
-
-                    r_l1_5 += contract('e,ea->a', l1[m], (2* Hovvo[im] - Hovov[im])) 
+                    tmp = Siimm @ l1[m]
+                    r_l1 = r_l1 - tmp * Hoo[i,m]
+
+                    r_l1 = r_l1 + contract('ef,efa->a', l2[im], Hvvvo[im])
+
+                    r_l1 = r_l1 + contract('e,ea->a', l1[m], (2* Hovvo[im] - Hovov[im])) 
                      
-                    Smmim = QL[mm].T @ QL[im]  
                     for n in range(self.no):
                         mn = m*self.no + n
                         nm = n*self.no +m 
@@ -276,22 +259,21 @@
 
                         Siimn = QL[ii].T @ QL[mn]
                         tmp1 = Siimn @ l2[mn]
-                        r_l1_4 -= contract('ae,e->a', tmp1, Hovoo[imn])
+                        r_l1 = r_l1 - contract('ae,e->a', tmp1, Hovoo[imn])
                                     
-                        r_l1_6 -= 2.0 * contract('ef,efa->a', Gvv[mn], Hvovv[imn])  
+                        r_l1 = r_l1 - 2.0 * contract('ef,efa->a', Gvv[mn], Hvovv[imn])  
           
-                        r_l1_7 += contract('ef,eaf->a', Gvv[mn], Hvovvs[imn])
-
-                        r_l1_8 -= 2.0 * Goo[m,n] * Hmine[imn]
+                        r_l1 = r_l1 + contract('ef,eaf->a', Gvv[mn], Hvovvs[imn])
+
+                        r_l1 = r_l1 - 2.0 * Goo[m,n] * Hmine[imn]
                         
-                        r_l1_9 += Goo[m,n] * Himne[imn]
-
-                lr_l1.append(r_l1 + r_l1_1 + r_l1_2 + r_l1_3 + r_l1_4 + r_l1_5 + r_l1_6 + r_l1_7 + r_l1_8 + r_l1_9)           
+                        r_l1 = r_l1 + Goo[m,n] * Himne[imn]
+
+                lr_l1.append(r_l1)
                  
         return lr_l1
 
     def lr_L2(self, o, v, l1, l2, L, Hov, Hvv, Hoo, Hoooo, Hvvvv, Hovvo_mj, Hovvo_mi, Hovov_mj, Hovov_mi, Hvvvo, Hovoo, Hvovv, Hooov, Hjiov, Hijov, Gvv, Goo):
-    #Hovvo_mi, Hovov_mi, Hovvo_mj, Hovov_mj, Hvvvo, Hovoo, Hvovv, Hooov, Gvv, Goo):
         #Loovv
         contract = self.contract
         QL = self.Local.QL
@@ -302,22 +284,11 @@
                 i = ij // self.no 
                 j = ij % self.no 
 
-                r_l2 =  np.zeros(self.Local.dim[ij],self.Local.dim[ij])
                 r_l2 = self.Local.Loovv[ij][i,j].copy()
-
-                r_l2_1 = np.zeros_like(r_l2)
-                r_l2_4 = np.zeros_like(r_l2)
-                r_l2_8 = np.zeros_like(r_l2) 
  
-                r_l2_1 = contract('eb,ea->ab',l2[ij], Hvv[ij])
-                r_l2_4 = 0.5 * contract('ef,efab->ab', l2[ij], Hvvvv[ij])       
+                r_l2 = r_l2 + contract('eb,ea->ab',l2[ij], Hvv[ij])
+                r_l2 = r_l2 + 0.5 * contract('ef,efab->ab', l2[ij], Hvvvv[ij])       
            
-                r_l2_2 = np.zeros_like(r_l2)
-                r_l2_3 = np.zeros_like(r_l2)           
-                r_l2_5 = np.zeros_like(r_l2) 
-                r_l2_6 = np.zeros_like(r_l2) 
-                r_l2_7 = np.zeros_like(r_l2)
-                r_l2_9 = np.zeros_like(r_l2) 
                 for m in range(self.no):
                     mj = m*self.no + j
                     mi = m*self.no + i 
@@ -326,36 +297,33 @@
                     Sijmj = QL[ij].T @ QL[mj]
                     tmp = Sijmj @ l2[mj]
                     tmp = tmp @ Sijmj.T 
-                    r_l2_2 -= tmp * Hoo[i,m]
+                    r_l2 = r_l2 - tmp * Hoo[i,m]
           
-                    tst = l2[mj] @ Sijmj.T 
-                    r_l2_5 += contract('eb,ea->ab', tst, 2.0 * Hovvo_mj[ijm] - Hovov_mj[ijm]) # [i,:,:,m]))                 
+                    tmp1 = l2[mj] @ Sijmj.T 
+                    r_l2 = r_l2 + contract('eb,ea->ab', tmp1, 2.0 * Hovvo_mj[ijm] - Hovov_mj[ijm])               
                      
                     Sijmi = QL[ij].T @ QL[mi]
                     tmp2 = Sijmi @ l2[mi] 
+                    r_l2 = r_l2 - contract('be,ea->ab', tmp2, Hovov_mi[ijm])  
                     
-                    tst = Hovov_mi[ijm]
-                    r_l2_6 -= contract('be,ea->ab', tmp2, tst) # ,.swapaxes(2,3)Hovov[ij][j]) # ,:,m,:])   
-                    
-                    tst = Hovvo_mi[ijm]    
                     tmp3 = l2[mi] @ Sijmi.T 
-                    r_l2_7 -= contract('eb,ea->ab', tmp3, tst) #[j,:,:,m])
+                    r_l2 = r_l2 - contract('eb,ea->ab', tmp3, Hovvo_mi[ijm])
                   
-                    tst = contract('aA, bB, ab-> AB', QL[mj], QL[mj], L[m,j,v,v])
-                    r_l2_9 -=  Goo[m,i] * self.Local.Loovv[ij][m,j] #l2[ij] * contract('ab,ab->',self.lccwfn.t2[mj], tst)  #Goo[m,i] * Loovv[ij][m,j] 
+                    r_l2 = r_l2 - Goo[m,i] * self.Local.Loovv[ij][m,j]
+
                     for n in range(self.no):
                         mn = m*self.no + n 
                       
                         Sijmn = QL[ij].T @ QL[mn] 
-                        tmp1 = Sijmn @ l2[mn] 
-                        tmp1 = tmp1 @ Sijmn.T 
-                        r_l2_3 += 0.5 * tmp1 * Hoooo[i,j,m,n]
-
-                        tmp2 = Sijmn @ Gvv[mn] 
-                        tmp3 = contract('eb, eE, bB->EB', L[i,j,v,v], QL[mn], QL[ij]) 
-                        r_l2_8 += contract('ae,eb->ab', tmp2, tmp3)
-
-                nlr_l2.append( r_l2  + r_l2_1 + r_l2_2 + r_l2_3 + r_l2_4 + r_l2_6 + r_l2_7 + r_l2_5 + r_l2_9 + r_l2_8)
+                        tmp4 = Sijmn @ l2[mn] 
+                        tmp4 = tmp4 @ Sijmn.T 
+                        r_l2 = r_l2 + 0.5 * tmp4 * Hoooo[i,j,m,n]
+
+                        tmp5 = Sijmn @ Gvv[mn] 
+                        tmp6 = contract('eb, eE, bB->EB', L[i,j,v,v], QL[mn], QL[ij]) 
+                        r_l2 = r_l2 + contract('ae,eb->ab', tmp5, tmp6)
+
+                nlr_l2.append(r_l2)
         else: 
             for ij in range(self.no*self.no):
                 i = ij // self.no 
@@ -363,42 +331,24 @@
                 ii = i*self.no + i
                 jj = j*self.no + j 
 
-                r_l2 =  np.zeros(self.Local.dim[ij],self.Local.dim[ij])
                 r_l2 = self.Local.Loovv[ij][i,j].copy()
-
-                r_l2_1 = np.zeros_like(r_l2)
-                r_l2_2 = np.zeros_like(r_l2)
-                r_l2_3 = np.zeros_like(r_l2)
-                r_l2_4 = np.zeros_like(r_l2)
-                r_l2_7 = np.zeros_like(r_l2)
-                r_l2_10 = np.zeros_like(r_l2)
-                #r_l2_14 = np.zeros_like(r_l2)
 
                 Sijii = QL[ij].T @ QL[ii]
                 tmp = Sijii @ l1[i]
-                r_l2_1 = 2.0 * contract('a,b->ab', tmp, Hov[ij][j])
+                r_l2 = r_l2 + 2.0 * contract('a,b->ab', tmp, Hov[ij][j])
               
                 Sijjj = QL[ij].T @ QL[jj]
                 tmp1 = Sijjj @ l1[j]
-                r_l2_2 = -1.0 * contract('a,b->ab', tmp1, Hov[ij][i])
-
-                r_l2_3 = 2.0 * contract('e,eab->ab', l1[i], Hvovv[ij][:,j,:,:])
-
-                r_l2_4 = -1.0 * contract('e,eba ->ab', l1[i], Hvovv[ij][:,j,:,:]) 
-
-                r_l2_7 = contract('eb,ea->ab',l2[ij], Hvv[ij])
-
-                r_l2_10 = 0.5 * contract('ef,efab->ab', l2[ij], Hvvvv[ij])
+                r_l2 = r_l2 - contract('a,b->ab', tmp1, Hov[ij][i])
+
+                r_l2 = r_l2 + 2.0 * contract('e,eab->ab', l1[i], Hvovv[ij][:,j,:,:])
+
+                r_l2 = r_l2 - contract('e,eba ->ab', l1[i], Hvovv[ij][:,j,:,:]) 
+
+                r_l2 = r_l2 + contract('eb,ea->ab',l2[ij], Hvv[ij])
+
+                r_l2 = r_l2 + 0.5 * contract('ef,efab->ab', l2[ij], Hvvvv[ij])
  
-                r_l2_5 = np.zeros_like(r_l2)
-                r_l2_6 = np.zeros_like(r_l2)
-                r_l2_8 = np.zeros_like(r_l2)
-                r_l2_11 = np.zeros_like(r_l2)
-                r_l2_12 = np.zeros_like(r_l2)
-                r_l2_13 = np.zeros_like(r_l2)
-                r_l2_15 = np.zeros_like(r_l2)
-                r_l2_9 = np.zeros_like(r_l2)
-                r_l2_14 = np.zeros_like(r_l2) 
                 for m in range(self.no):
                     mm = m*self.no + m 
  
@@ -408,43 +358,42 @@
                    
                     Sijmm = QL[ij].T @ QL[mm]
                     tmp2 = Sijmm @ l1[m] 
-                    r_l2_5 -= 2.0 * contract('b,a->ab', tmp2, Hjiov[ij][m])
-
-                    r_l2_6 += contract('b,a->ab', tmp2, Hijov[ij][m]) 
+                    r_l2 = r_l2 - 2.0 * contract('b,a->ab', tmp2, Hjiov[ij][m])
+
+                    r_l2 = r_l2 + contract('b,a->ab', tmp2, Hijov[ij][m]) 
 
                     Sijmj = QL[ij].T @ QL[mj]
-                    tmp = Sijmj @ l2[mj]
-                    tmp = tmp @ Sijmj.T
-                    r_l2_8 -= tmp * Hoo[i,m]
-
-                    tst = l2[mj] @ Sijmj.T
-                    r_l2_11 += contract('eb,ea->ab', tst, 2.0 * Hovvo_mj[ijm] - Hovov_mj[ijm]) # [i,:,:,m]))
+                    tmp3 = Sijmj @ l2[mj]
+                    tmp3 = tmp3 @ Sijmj.T
+                    r_l2 = r_l2 - tmp3 * Hoo[i,m]
+
+                    tmp4 = l2[mj] @ Sijmj.T
+                    r_l2 = r_l2 + contract('eb,ea->ab', tmp4, 2.0 * Hovvo_mj[ijm] - Hovov_mj[ijm])
 
                     Sijmi = QL[ij].T @ QL[mi]
                     tmp2 = Sijmi @ l2[mi]
 
-                    tst = Hovov_mi[ijm]
-                    r_l2_12 -= contract('be,ea->ab', tmp2, tst) # ,.swapaxes(2,3)Hovov[ij][j]) # ,:,m,:])
-
-                    tst = Hovvo_mi[ijm]
+                    r_l2 = r_l2 - contract('be,ea->ab', tmp2, Hovov_mi[ijm])
+
                     tmp3 = l2[mi] @ Sijmi.T
-                    r_l2_13 -= contract('eb,ea->ab', tmp3, tst) #[j,:,:,m])
-
-                    tst = contract('aA, bB, ab-> AB', QL[mj], QL[mj], L[m,j,v,v])
-                    r_l2_15 -=  Goo[m,i] * self.Local.Loovv[ij][m,j] #l2[ij] * contract('ab,ab->',self.lccwfn.t2[mj], tst)  #Goo[m,i] * Loovv[ij][m,j]
+                    r_l2 = r_l2 - contract('eb,ea->ab', tmp3, Hovvo_mi[ijm]) 
+
+                    r_l2 = r_l2 - Goo[m,i] * self.Local.Loovv[ij][m,j] 
+                   
                     for n in range(self.no):
                         mn = m*self.no + n
                         
                         Sijmn = QL[ij].T @ QL[mn]
-                        tmp1 = Sijmn @ l2[mn]
-                        tmp1 = tmp1 @ Sijmn.T
-                        r_l2_9 += 0.5 * tmp1 * Hoooo[i,j,m,n]
-
-                        tmp4 = Sijmn @ Gvv[mn]
-                        tmp5 = contract('eb, eE, bB->EB', L[i,j,v,v], QL[mn], QL[ij])
-                        r_l2_14 += contract('ae,eb->ab', tmp4, tmp5)
-
-                nlr_l2.append( r_l2 + r_l2_1 + r_l2_2 + r_l2_3 + r_l2_4 + r_l2_5 + r_l2_6 + r_l2_7 + r_l2_9 + r_l2_8 + r_l2_10 + r_l2_11 + r_l2_12 + r_l2_13 + r_l2_14 + r_l2_15)    
+                        tmp4 = Sijmn @ l2[mn]
+                        tmp4 = tmp4 @ Sijmn.T
+                        r_l2 = r_l2 + 0.5 * tmp4 * Hoooo[i,j,m,n]
+
+                        tmp5 = Sijmn @ Gvv[mn]
+                        tmp6 = contract('eb, eE, bB->EB', L[i,j,v,v], QL[mn], QL[ij])
+                        r_l2 = r_l2 + contract('ae,eb->ab', tmp5, tmp6)
+
+                nlr_l2.append(r_l2)
+    
         for i in range(self.no):
             for j in range(self.no):
                 ij = i*self.no + j
@@ -457,14 +406,13 @@
 
     def local_pseudoenergy(self, ERIoovv, l2):
         contract = self.contract
-        ecc_ij = 0
         ecc = 0
         for i in range(self.no):
             for j in range(self.no):
                 ij = i*self.no + j
 
                 ecc_ij = contract('ab,ab->',l2[ij],ERIoovv[ij][i,j])
-                ecc += ecc_ij
+                ecc = ecc + ecc_ij
 
         return 0.5 * ecc
 
@@ -872,13 +820,6 @@
             else: 
                 r_l1 = 2.0 * Hov.copy() #r_l1
 
-<<<<<<< HEAD
-            r_l1 = r_l1 + contract('ie,ea->ia', l1, Hvv) #r_l1_1
-            r_l1 = r_l1 - contract('ma,im->ia', l1, Hoo) #r_l1_2         
-            r_l1 = r_l1 + contract('imef,efam->ia', l2, Hvvvo) #r_l1_3
-            r_l1 = r_l1 - contract('mnae,iemn->ia', l2, Hovoo) #r_L1_4
-            r_l1 = r_l1 + contract('me,ieam->ia', l1, (2.0 * Hovvo - Hovov.swapaxes(2,3))) #r_l1_5
-=======
             # Add (T) contributions to L1
             if self.ccwfn.model == 'CCSD(T)':
                 r_l1 = r_l1 + self.ccwfn.S1
@@ -888,7 +829,6 @@
             r_l1 = r_l1 + contract('imef,efam->ia', l2, Hvvvo)
             r_l1 = r_l1 - contract('mnae,iemn->ia', l2, Hovoo)
             r_l1 = r_l1 + contract('me,ieam->ia', l1, (2.0 * Hovvo - Hovov.swapaxes(2,3)))
->>>>>>> 69ecdbed
             if self.ccwfn.model == 'CC2':
                 tmp = contract('me,nmfe->nf', l1, self.ccwfn.t2)
                 r_l1 = r_l1 + contract('nf,inaf->ia', tmp, (2 * self.ccwfn.H.L[o,o,v,v]))
@@ -903,10 +843,7 @@
         return r_l1
 
     def r_L2(self, o, v, l1, l2, L, Hov, Hvv, Hoo, Hoooo, Hvvvv, Hovvo, Hovov, Hvvvo, Hovoo, Hvovv, Hooov, Gvv, Goo):
-        #r_L2_8 needs double checking
         contract = self.contract 
-        Q = self.ccwfn.Local.Q
-        L_ij = self.ccwfn.Local.L 
         if self.ccwfn.model == 'CCD':
             if isinstance(l1, torch.Tensor):
                 r_l2 = L[o,o,v,v].clone().to(self.ccwfn.device1)
@@ -926,15 +863,6 @@
             if isinstance(l1, torch.Tensor):
                 r_l2 = L[o,o,v,v].clone().to(self.ccwfn.device1)
             else:
-<<<<<<< HEAD
-                r_l2 = L[o,o,v,v].copy() # r_l2
-            r_l2 = r_l2 + 2.0 * contract('ia,jb->ijab', l1, Hov) #r_l2_1
-            r_l2 = r_l2 - contract('ja,ib->ijab', l1, Hov) # r_l2_2
-            r_l2 = r_l2 + 2.0 * contract('ie,ejab->ijab', l1, Hvovv) #r_l2_3
-            r_l2 = r_l2 - contract('ie,ejba->ijab', l1, Hvovv) #r_l2_4
-            r_l2 = r_l2 - 2.0 * contract('mb,jima->ijab', l1, Hooov) #r_l2_5
-            r_l2 = r_l2 + contract('mb,ijma->ijab', l1, Hooov) #r_l2_6
-=======
                 r_l2 = L[o,o,v,v].copy()
 
             # Add (T) contributions to L2
@@ -947,7 +875,6 @@
             r_l2 = r_l2 - contract('ie,ejba->ijab', l1, Hvovv)
             r_l2 = r_l2 - 2.0 * contract('mb,jima->ijab', l1, Hooov)
             r_l2 = r_l2 + contract('mb,ijma->ijab', l1, Hooov)
->>>>>>> 69ecdbed
             if self.ccwfn.model == 'CC2':
                 r_l2 = r_l2 + contract('ijeb,ea->ijab', l2, (self.ccwfn.H.F[v,v] - contract('me,ma->ae', self.ccwfn.H.F[o,v], self.ccwfn.t1)))
                 r_l2 = r_l2 - contract('mjab,im->ijab', l2, (self.ccwfn.H.F[o,o] + contract('ie,me->mi', self.ccwfn.t1, self.ccwfn.H.F[o,v])))
