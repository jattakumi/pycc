--- conflicted
+++ resolved
@@ -10,13 +10,7 @@
 
 import numpy as np
 import time
-<<<<<<< HEAD
 from .utils import helper_diis
-=======
-from utils import helper_diis
-from cclambda import cclambda
-#from local import local 
->>>>>>> 98beb9de
 
 class ccresponse(object):
     """
@@ -146,7 +140,6 @@
                     #print("eps_vir[ii]", ii, np.diag(QL.T @ self.hbar.Hvv @ QL)) 
                 #print("reshaped eps_occ", eps_occ.reshape(-1,1))
                 #eps_vir = np.diag(tmp)
-<<<<<<< HEAD
 
                 #must comment out eps_vir part for local 
                 self.Dia = eps_occ.reshape(-1,1) #- eps_vir
@@ -159,10 +152,8 @@
             for ij in range(self.ccwfn.no*self.ccwfn.no):
                 tmp = self.ccwfn.Local.Q[ij].T @ self.hbar.Hvv @ self.ccwfn.Local.Q[ij]
                 self.eps_vir.append(np.diag(self.ccwfn.Local.L[ij].T @ tmp @ self.ccwfn.Local.L[ij])) 
-=======
                 self.Dia = eps_occ.reshape(-1,1) #- eps_vir
                 self.Dijab = eps_occ.reshape(-1,1,1,1) + eps_occ.reshape(-1,1,1) #- eps_vir.reshape(-1,1) - eps_vir
->>>>>>> 98beb9de
 
     def pertcheck(self, omega, e_conv=1e-13, r_conv=1e-13, maxiter=200, max_diis=8, start_diis=1):
         """
@@ -365,7 +356,6 @@
                     X1[X_key], X2[X_key], polar = self.solve_right(self.pertbar[pertkey], -omega, e_conv, r_conv, maxiter, max_diis, start_diis)
                     check.append(polar)
 
-<<<<<<< HEAD
     def pert_quadresp(self, omega1, omega2, e_conv=1e-12, r_conv=1e-12, maxiter=200, max_diis=7, start_diis=1):
         """
         Build first-order perturbed wave functions (left- and right-hand) for the electric dipole operator (Mu)
@@ -507,31 +497,10 @@
         Y1_C = ccpert_Y_C[0]
         Y2_C = ccpert_Y_C[1]
         # Grab pert integrals
-=======
-    def linresp_asym(self, pertkey_a, pertkey_b, X1_B, X2_B, Y1_B, Y2_B):
-
-        # Defining the l1 and l2
-        l1 = self.cclambda.l1
-        l2 = self.cclambda.l2
-
-        # Grab X and Y amplitudes corresponding to perturbation B, omega1
-        # X1_B = ccpert_X_B[0]
-        # X2_B = ccpert_X_B[1]
-        # Y1_B = ccpert_Y_B[0]
-        # Y2_B = ccpert_Y_B[1]
-
-        # Please refer to eqn 78 of [Crawford:xxxx].
-        # Writing H(1)(omega) = B, T(1)(omega) = X, L(1)(omega) = y
-        # <<A;B>> = <0|Y(B) * A_bar|0> + <0| (1 + L(0))[A_bar, X(B)}|0>
-        #                 polar1                polar2
-        polar1 = 0
-        polar2 = 0
-        # <0|Y1(B) * A_bar|0>
->>>>>>> 98beb9de
         pertbar_A = self.pertbar[pertkey_a]
         pertbar_B = self.pertbar[pertkey_b]
-
-<<<<<<< HEAD
+        pertbar_C = self.pertbar[pertkey_c]
+
         #Grab H_bar, L and ERI
         hbar = self.hbar
         L = self.H.L
@@ -1751,7 +1720,139 @@
         tmp = contract("klcd,lkdb->cb", X2_A, Y2_C)
         tmp = contract("jb,cb->jc", X1_B, tmp)
         self.Bcon3 -= contract("jc,jc->", tmp, hbar.Hov)
-=======
+
+        tmp = contract("klcd,ljdc->kj", X2_A, Y2_C)
+        tmp = contract("kj,jb->kb", tmp, X1_B)
+        self.Bcon3 -= contract("kb,kb->",tmp, hbar.Hov)
+
+        tmp = contract('lkda,klcd->ac', Y2_C, X2_A)
+        tmp2 = contract('jb,ajcb->ac', X1_B, hbar.Hvovv)
+        self.Bcon3 += 2.0* contract('ac,ac->', tmp, tmp2)
+
+        tmp = contract('lkda,klcd->ac', Y2_C, X2_A)
+        tmp2 = contract('jb,ajbc->ac', X1_B, hbar.Hvovv)
+        self.Bcon3 -= contract('ac,ac->', tmp, tmp2)
+
+        tmp = contract('jb,ljda->lbda', X1_B, Y2_C)
+
+        #swapaxes
+        tmp2 = 2.0* contract('klcd,akbc->ldab', X2_A, hbar.Hvovv)
+        tmp2 -= contract('klcd,akcb->ldab', X2_A, hbar.Hvovv)
+        self.Bcon3 += contract('lbda,ldab->', tmp, tmp2)
+
+        tmp = contract('ia,fkba->fkbi', X1_B, hbar.Hvovv)
+        tmp = contract('fkbi,jifc->kjbc', tmp, Y2_C)
+        self.Bcon3 -= contract('jkbc,kjbc->', X2_A, tmp)
+
+        tmp = contract('ia,fjac->fjic', X1_B, hbar.Hvovv)
+        tmp = contract('fjic,ikfb->jkbc', tmp, Y2_C)
+        self.Bcon3 -= contract('jkbc,jkbc->', X2_A, tmp)
+
+        tmp = contract('ia,jkfa->jkfi', X1_B, Y2_C)
+        tmp2 = contract('jkbc,fibc->jkfi', X2_A, hbar.Hvovv)
+        self.Bcon3 -= contract('jkfi,jkfi->', tmp2, tmp)
+
+        tmp = contract('jb,kjib->ki', X1_B, hbar.Hooov)
+        tmp2 = contract('klcd,ilcd->ki', X2_A, Y2_C)
+        self.Bcon3 -= 2.0*contract('ki,ki->', tmp, tmp2)
+
+        tmp = contract('jb,jkib->ki', X1_B, hbar.Hooov)
+        tmp2 = contract('klcd,ilcd->ki', X2_A, Y2_C)
+        self.Bcon3 += contract('ki,ki->', tmp, tmp2)
+
+        #swapaxes
+        tmp  = 2.0* contract('jkic,klcd->jild', hbar.Hooov, X2_A)
+        tmp -= contract('kjic,klcd->jild', hbar.Hooov, X2_A)
+        tmp  = contract('jild,jb->bild', tmp, X1_B)
+        self.Bcon3 -= contract('bild,ilbd->', tmp, Y2_C)
+
+        tmp  = contract('ia,jkna->jkni', X1_B, hbar.Hooov)
+        tmp2  = contract('jkbc,nibc->jkni', X2_A, Y2_C)
+        self.Bcon3 += contract('jkni,jkni->', tmp2, tmp)
+
+        tmp  = contract('ia,nkab->nkib', X1_B, Y2_C)
+        tmp  = contract('jkbc,nkib->jnic', X2_A, tmp)
+        self.Bcon3 += contract('jnic,ijnc->', tmp, hbar.Hooov)
+
+        tmp  = contract('ia,nkba->nkbi', X1_B, Y2_C)
+        tmp  = contract('jkbc,nkbi->jnci', X2_A, tmp)
+        self.Bcon3 += contract('jnci,jinc->', tmp, hbar.Hooov)
+
+        self.hyper += self.Bcon1 + self.Bcon2 + self.Bcon3
+
+        return self.hyper
+
+    def hyperpolar(self):
+        """
+        Return
+        ------
+        Beta_avg: float
+            Hyperpolarizability average
+        """
+        solver_start = time.time()
+
+        ccpert_om1_X = self.ccpert_om1_X
+        ccpert_om2_X = self.ccpert_om2_X
+        ccpert_om_sum_X = self.ccpert_om_sum_X
+
+        ccpert_om1_2nd_X = self.ccpert_om1_2nd_X
+        ccpert_om2_2nd_X = self.ccpert_om2_2nd_X
+        ccpert_om_sum_2nd_X = self.ccpert_om_sum_2nd_X
+
+        ccpert_om1_Y = self.ccpert_om1_Y
+        ccpert_om2_Y = self.ccpert_om2_Y
+        ccpert_om_sum_Y = self.ccpert_om_sum_Y
+
+        ccpert_om1_2nd_Y = self.ccpert_om1_2nd_Y
+        ccpert_om2_2nd_Y = self.ccpert_om2_2nd_Y
+        ccpert_om_sum_2nd_Y = self.ccpert_om_sum_2nd_Y
+
+        hyper_AB_1st = np.zeros((3,3,3))
+        hyper_AB_2nd = np.zeros((3,3,3))
+        hyper_AB = np.zeros((3,3,3))
+
+        for a in range(0, 3):
+            pertkey_a = "MU_" + self.cart[a]
+            for b in range(0, 3):
+                pertkey_b = "MU_" + self.cart[b]
+                for c in range(0, 3):
+                    pertkey_c = "MU_" + self.cart[c]
+
+                    hyper_AB_1st[a,b,c] = self.quadraticresp(pertkey_a, pertkey_b, pertkey_c, ccpert_om_sum_X[pertkey_a], ccpert_om1_X[pertkey_b], ccpert_om2_X[pertkey_c],  ccpert_om_sum_Y[pertkey_a], ccpert_om1_Y[pertkey_b], ccpert_om2_Y[pertkey_c] )
+                    hyper_AB_2nd[a,b,c] = self.quadraticresp(pertkey_a, pertkey_b, pertkey_c, ccpert_om_sum_2nd_X[pertkey_a], ccpert_om1_2nd_X[pertkey_b], ccpert_om2_2nd_X[pertkey_c],  ccpert_om_sum_2nd_Y[pertkey_a], ccpert_om1_2nd_Y[pertkey_b], ccpert_om2_2nd_Y[pertkey_c])
+                    hyper_AB[a,b,c] = (hyper_AB_1st[a,b,c] + hyper_AB_2nd[a,b,c] )/2
+
+        Beta_avg = 0
+        for i in range(0,3):
+            Beta_avg += (hyper_AB[2,i,i] + hyper_AB[i,2,i] + hyper_AB[i,i,2])/5
+
+        print("Beta_avg = %10.12lf" %(Beta_avg))
+        print("\n First Dipole Hyperpolarizability computed in %.3f seconds.\n" % (time.time() - solver_start))
+
+        return Beta_avg
+
+    def linresp_asym(self, pertkey_a, pertkey_b, X1_B, X2_B, Y1_B, Y2_B):
+
+        # Defining the l1 and l2
+        l1 = self.cclambda.l1
+        l2 = self.cclambda.l2
+
+        # Grab X and Y amplitudes corresponding to perturbation B, omega1
+        # X1_B = ccpert_X_B[0]
+        # X2_B = ccpert_X_B[1]
+        # Y1_B = ccpert_Y_B[0]
+        # Y2_B = ccpert_Y_B[1]
+
+        # Please refer to eqn 78 of [Crawford:xxxx].
+        # Writing H(1)(omega) = B, T(1)(omega) = X, L(1)(omega) = y
+        # <<A;B>> = <0|Y(B) * A_bar|0> + <0| (1 + L(0))[A_bar, X(B)}|0>
+        #                 polar1                polar2
+        polar1 = 0
+        polar2 = 0
+        # <0|Y1(B) * A_bar|0>
+        pertbar_A = self.pertbar[pertkey_a]
+        pertbar_B = self.pertbar[pertkey_b]
+
         # print("="*10, "Avo", "="*10, '\n', np.linalg.norm(pertbar_A.Avo))
 
         # print("="*10, "Y_oovv", "="*10, '\n', np.linalg.norm(Y2_B))
@@ -1923,30 +2024,17 @@
                 tmp = contract("ab, cb -> ac", l2[ij][i, j], X_oovv[ij][i, j, :, :])
                 polar2 += 0.5 * contract("ac, ac -> ", tmp, Avv[ij][:, :])
         return -1.0 * (polar1 + polar2)
->>>>>>> 98beb9de
 
     def solve_right(self, pertbar, omega, e_conv=1e-12, r_conv=1e-12, maxiter=200, max_diis=7, start_diis=1):
         solver_start = time.time()
 
         Dia = self.Dia
         Dijab = self.Dijab
-        
-        # initial guess
-        X1 = pertbar.Avo.T /(Dia) # + omega)
-        X2 = pertbar.Avvoo/(Dijab) # + omega)
-
-        if self.ccwfn.local: 
-            X1, X2 = self.ccwfn.Local.filter_res(X1, X2)
-
-        #for i in range(self.ccwfn.no):
-            #ii = i*self.ccwfn.no + i
-            #QL = self.Local.Q[ii] @ self.Local.L[ii]
-            #print("Avo", i, pertbar.Avo[:,i].T @ QL)
-            #eps_vir =  np.diag(QL.T @ self.hbar.Hvv @ QL)
-            #for a in range(self.ccwfn.Local.dim[ii]):
-            #     X1[a] /= eps_occ[i] - eps_vir[a] 
-            #print("X", i, X1[i] @ QL)
-
+
+        # initial guess, comment out omega
+        X1 = pertbar.Avo.T/(Dia) # + omega)
+        X2 = pertbar.Avvoo/(Dijab) #  + omega)
+ 
         pseudo = self.pseudoresponse(pertbar, X1, X2)
         print(f"Iter {0:3d}: CC Pseudoresponse = {pseudo.real:.15f} dP = {pseudo.real:.5E}")
 
@@ -1959,294 +2047,36 @@
         for niter in range(1, maxiter+1):
             pseudo_last = pseudo
 
-            X1 = self.X1
-            X2 = self.X2
-
             r1 = self.r_X1(pertbar, omega)
             r2 = self.r_X2(pertbar, omega)
 
+            #comment out omega and not use eps_vir
             if self.ccwfn.local is not None:
-                inc1, inc2 = self.ccwfn.Local.filter_pertamps(r1, r2, self.hbar)
+                inc1, inc2 = self.ccwfn.Local.filter_pertamps(r1, r2, self.eps_occ, self.eps_vir, omega)
                 self.X1 += inc1
                 self.X2 += inc2
-                     
-                rms = contract('ia,ia->', np.conj(inc1 / (Dia )), inc1 / (Dia)) # + omega))
-                rms += contract('ijab,ijab->', np.conj(inc2 / (Dijab)), inc2 / (Dijab)) # + omega))
+
+                rms = contract('ia,ia->', np.conj(inc1/(Dia)), inc1/(Dia))
+                rms += contract('ijab,ijab->', np.conj(inc2/(Dijab)), inc2/(Dijab))
                 rms = np.sqrt(rms)
             else:
-                self.X1 += r1 / (Dia + omega)
-                self.X2 += r2 / (Dijab + omega)
-
-                rms = contract('ia,ia->', np.conj(r1 / (Dia + omega)), r1 / (Dia + omega))
-                rms += contract('ijab,ijab->', np.conj(r2 / (Dijab + omega)), r2 / (Dijab + omega))
+                self.X1 += r1/(Dia + omega)
+                self.X2 += r2/(Dijab + omega)
+
+                rms = contract('ia,ia->', np.conj(r1/(Dia+omega)), r1/(Dia+omega))
+                rms += contract('ijab,ijab->', np.conj(r2/(Dijab+omega)), r2/(Dijab+omega))
                 rms = np.sqrt(rms)
+
+            rms = np.sqrt(rms)
+            #end loop
 
             pseudo = self.pseudoresponse(pertbar, self.X1, self.X2)
             pseudodiff = np.abs(pseudo - pseudo_last)
             print(f"Iter {niter:3d}: CC Pseudoresponse = {pseudo.real:.15f} dP = {pseudodiff:.5E} rms = {rms.real:.5E}")
 
-<<<<<<< HEAD
-        tmp  = contract('ia,nkba->nkbi', X1_B, Y2_C)
-        tmp  = contract('jkbc,nkbi->jnci', X2_A, tmp)
-        self.Bcon3 += contract('jnci,jinc->', tmp, hbar.Hooov)
-        self.hyper += self.Bcon1 + self.Bcon2 + self.Bcon3
-=======
             if ((abs(pseudodiff) < e_conv) and abs(rms) < r_conv):
                 print("\nPerturbed wave function converged in %.3f seconds.\n" % (time.time() - solver_start))
                 return self.X1, self.X2, pseudo
-
-            if niter == maxiter:
-                print("\nPerturbed wave function not fully converged in %.3f seconds.\n" % (time.time() - solver_start))
-                return self.X1, self.X2, pseudo
->>>>>>> 98beb9de
-
-
-<<<<<<< HEAD
-    def hyperpolar(self):
-        """
-        Return
-        ------
-        Beta_avg: float
-            Hyperpolarizability average
-        """
-        solver_start = time.time()
-
-        ccpert_om1_X = self.ccpert_om1_X
-        ccpert_om2_X = self.ccpert_om2_X
-        ccpert_om_sum_X = self.ccpert_om_sum_X
-
-        ccpert_om1_2nd_X = self.ccpert_om1_2nd_X
-        ccpert_om2_2nd_X = self.ccpert_om2_2nd_X
-        ccpert_om_sum_2nd_X = self.ccpert_om_sum_2nd_X
-
-        ccpert_om1_Y = self.ccpert_om1_Y
-        ccpert_om2_Y = self.ccpert_om2_Y
-        ccpert_om_sum_Y = self.ccpert_om_sum_Y
-
-        ccpert_om1_2nd_Y = self.ccpert_om1_2nd_Y
-        ccpert_om2_2nd_Y = self.ccpert_om2_2nd_Y
-        ccpert_om_sum_2nd_Y = self.ccpert_om_sum_2nd_Y
-
-        hyper_AB_1st = np.zeros((3,3,3))
-        hyper_AB_2nd = np.zeros((3,3,3))
-        hyper_AB = np.zeros((3,3,3))
-
-        for a in range(0, 3):
-            pertkey_a = "MU_" + self.cart[a]
-            for b in range(0, 3):
-                pertkey_b = "MU_" + self.cart[b]
-                for c in range(0, 3):
-                    pertkey_c = "MU_" + self.cart[c]
-
-                    hyper_AB_1st[a,b,c] = self.quadraticresp(pertkey_a, pertkey_b, pertkey_c, ccpert_om_sum_X[pertkey_a], ccpert_om1_X[pertkey_b], ccpert_om2_X[pertkey_c],  ccpert_om_sum_Y[pertkey_a], ccpert_om1_Y[pertkey_b], ccpert_om2_Y[pertkey_c] )
-                    hyper_AB_2nd[a,b,c] = self.quadraticresp(pertkey_a, pertkey_b, pertkey_c, ccpert_om_sum_2nd_X[pertkey_a], ccpert_om1_2nd_X[pertkey_b], ccpert_om2_2nd_X[pertkey_c],  ccpert_om_sum_2nd_Y[pertkey_a], ccpert_om1_2nd_Y[pertkey_b], ccpert_om2_2nd_Y[pertkey_c])
-                    hyper_AB[a,b,c] = (hyper_AB_1st[a,b,c] + hyper_AB_2nd[a,b,c] )/2
-
-        Beta_avg = 0
-        for i in range(0,3):
-            Beta_avg += (hyper_AB[2,i,i] + hyper_AB[i,2,i] + hyper_AB[i,i,2])/5
-
-        print("Beta_avg = %10.12lf" %(Beta_avg))
-        print("\n First Dipole Hyperpolarizability computed in %.3f seconds.\n" % (time.time() - solver_start))
-
-        return Beta_avg
-
-    def linresp_asym(self, pertkey_a, pertkey_b, X1_B, X2_B, Y1_B, Y2_B):
-
-        # Defining the l1 and l2
-        l1 = self.cclambda.l1
-        l2 = self.cclambda.l2
-
-        # Grab X and Y amplitudes corresponding to perturbation B, omega1
-        # X1_B = ccpert_X_B[0]
-        # X2_B = ccpert_X_B[1]
-        # Y1_B = ccpert_Y_B[0]
-        # Y2_B = ccpert_Y_B[1]
-
-        # Please refer to eqn 78 of [Crawford:xxxx].
-        # Writing H(1)(omega) = B, T(1)(omega) = X, L(1)(omega) = y
-        # <<A;B>> = <0|Y(B) * A_bar|0> + <0| (1 + L(0))[A_bar, X(B)}|0>
-        #                 polar1                polar2
-        polar1 = 0
-        polar2 = 0
-        # <0|Y1(B) * A_bar|0>
-        pertbar_A = self.pertbar[pertkey_a]
-        pertbar_B = self.pertbar[pertkey_b]
-
-        # print("="*10, "Avo", "="*10, '\n', np.linalg.norm(pertbar_A.Avo))
-
-        # print("="*10, "Y_oovv", "="*10, '\n', np.linalg.norm(Y2_B))
-
-        Avvoo = pertbar_A.Avvoo.swapaxes(0,2).swapaxes(1,3)
-        polar1 += contract("ai, ia -> ", pertbar_A.Avo, Y1_B)
-        # <0|Y2(B) * A_bar|0>
-        polar1 += 0.5 * contract("abij, ijab -> ", Avvoo, Y2_B)
-        polar1 += 0.5 * contract("baji, ijab -> ", Avvoo, Y2_B)
-        # <0|[A_bar, X(B)]|0>
-        polar2 += 2.0 * contract("ia, ia -> ", pertbar_A.Aov, X1_B)
-        # <0|L1(0) [A_bar, X2(B)]|0>
-        tmp = contract("ia, ic -> ac", l1, X1_B)
-        polar2 += contract("ac, ac -> ", tmp, pertbar_A.Avv)
-        tmp = contract("ia, ka -> ik", l1, X1_B)
-        polar2 -= contract("ik, ki -> ", tmp, pertbar_A.Aoo)
-        # # # # <0|L1(0)[a_bar, X2(B)]|0>
-        tmp = contract("ia, jb -> ijab", l1, pertbar_A.Aov)
-        polar2 += 2.0 * contract("ijab, ijab -> ", tmp, X2_B)
-        polar2 += -1.0 * contract("ijab, ijba -> ", tmp, X2_B)
-        # <0|L2(0)[A_bar, X1(B)]|0>
-        #lij b_{ij} c_{ij} Ab_{ij} c_{ij} a_{ii} j -> Zia_{ii} * Xia_{ii}
-        tmp = contract("ijbc, bcaj -> ia", l2, pertbar_A.Avvvo)
-        polar2 += contract("ia, ia -> ", tmp, X1_B)
-        tmp = contract("ijab, kbij -> ak", l2, pertbar_A.Aovoo)
-        polar2 -= 0.5 * contract("ak, ka -> ", tmp, X1_B)
-        tmp = contract("ijab, kaji -> bk", l2, pertbar_A.Aovoo)
-        polar2 -= 0.5 * contract("bk, kb -> ", tmp, X1_B)
-        # <0|L2(0)[A_bar, X2(B)]|0>
-        tmp = contract("ijab, kjab -> ik", l2, X2_B)
-        polar2 -= 0.5 * contract("ik, ki -> ", tmp, pertbar_A.Aoo)
-        tmp = contract("ijab, kiba-> jk", l2, X2_B)
-        polar2 -= 0.5 * contract("jk, kj -> ", tmp, pertbar_A.Aoo)
-        tmp = contract("ijab, ijac -> bc", l2, X2_B)
-        polar2 += 0.5 * contract("bc, bc -> ", tmp, pertbar_A.Avv)
-        tmp = contract("ijab, ijcb -> ac", l2, X2_B)
-        polar2 += 0.5 * contract("ac, ac -> ", tmp, pertbar_A.Avv)
-
-        return -1.0 * (polar1 + polar2)
-
-    def local_linresp(self, pertkey_a, X1_B, Y1_B, X2_B, Y2_B, Q, L, dim  ):
-        contract = self.contract
-        polar1 = 0.0
-        polar2 = 0.0
-        # Aoo = []
-        Aov = []
-        Avv = []
-        Avo = []
-        Avvoo = []
-        Avvvo = []
-        Avvvo_ii = []
-        Aovoo = []
-        X_ov = []
-        Y_ov = []
-        X_oovv = []
-        Y_oovv = []
-        no = self.no
-        pertbar_A = self.pertbar[pertkey_a]
-        Aoo = pertbar_A.Aoo
-        # print('Aoo\n', Aoo)
-        #Q = self.ccwfn.Local.Q
-        #L = self.ccwfn.Local.L
-        l1 = []
-        l2 = []
-        for i in range(no):
-            ii = i * no + i
-            QL_ii = Q[ii] @ L[ii]
-            # print("="*10, "local_Avo", "="*10,'\n', (Avo))  #np.linalg.norm
-            lX_ov = contract('ia, aA -> iA', X1_B, QL_ii)
-            lY_ov = contract('ia, aA -> iA', Y1_B, QL_ii)
-            # if ii ==0:
-            #     print("="*10, "local_Avo", "="*10,'\n', np.linalg.norm(Avo))  #np.linalg.norm
-            l_1 = contract('ia, aA -> iA', self.cclambda.l1, QL_ii)
-            X_ov.append(lX_ov)
-            Y_ov.append(lY_ov)
-            l1.append(l_1)
-            # print("="*10, "local_Y_ov", "="*10,'\n', np.linalg.norm(Y_ov))
-            for j in range(no):
-                ij = i * no + j
-                QL_ij = Q[ij] @ L[ij]
-                lAvo = (pertbar_A.Avo.T @ QL_ij).T
-                lAov = (pertbar_A.Aov @ QL_ij)
-                lAvv = (QL_ij.T @ pertbar_A.Avv @ QL_ij)
-                Avo.append(lAvo)
-                Aov.append(lAov)
-                Avv.append(lAvv)
-                lAvvoo = contract('ijab, aA, bB->ABij', pertbar_A.Avvoo, QL_ij, QL_ij) # QL_ij.T @ pertbar_A.Avvoo[i,j] @ QL_ij
-                Avvoo.append(lAvvoo)
-                lAvvvo = np.zeros((dim[ij], dim[ij], dim[ij], no))
-                lAvvvo += contract('abck, aA, bB, cC ->ABCk', pertbar_A.Avvvo, QL_ij, QL_ij, QL_ij)
-                Avvvo.append(lAvvvo)
-                #Ab_{ij} c_{ij} a_{ii} j
-                lAvvvo = np.zeros((dim[ij], dim[ij], dim[ii], no))
-                lAvvvo += contract('abck, aA, bB, cC ->ABCk', pertbar_A.Avvvo, QL_ij, QL_ij, QL_ii)
-                Avvvo_ii.append(lAvvvo)
-                lAovoo = np.zeros((no, dim[ij], no, no))
-                lAovoo += contract('iajk, aA-> iAjk', pertbar_A.Aovoo, QL_ij)
-                Aovoo.append(lAovoo)
-                lX_oovv = np.zeros((no, no, dim[ij], dim[ij]))
-                lX_oovv += contract('ijab, aA, bB -> ijAB', X2_B, QL_ij, QL_ij)
-                X_oovv.append(lX_oovv)
-                lY_oovv = np.zeros((no, no, dim[ij], dim[ij]))
-                lY_oovv += contract('ijab, aA, bB -> ijAB', Y2_B, QL_ij, QL_ij)
-                Y_oovv.append(lY_oovv)
-                l_2 = contract('ijab, aA, bB -> ijAB', self.cclambda.l2, QL_ij, QL_ij)
-                l2.append(l_2)
-                # if ij == 0:
-                #     print("=" * 10, "local_lY_oovv", "=" * 10, '\n', np.linalg.norm(lY_oovv))
-        # Now implementing the local linear response code to compute polarizability
-        for i in range(no):
-            ii = i * no + i
-            QL_ii = Q[ii] @ L[ii]
-            # <0|Y1(B) * A_bar|0>
-            # the first [ij] indicates the pair space, ij and the second [i] indicates the o part of Avo and Yov
-            polar1 += contract("a, a -> ", Avo[ii][:, i], Y_ov[i][i])
-            # <0|[A_bar, X(B)]|0>
-            polar2 += 2.0 * contract("a, a -> ", Aov[ii][i, :], X_ov[i][i])
-            # < 0|L1(0)[A_bar, X2(B)]|0 >
-            tmp = contract("a, c -> ac", l1[i][i], X_ov[i][i])
-            polar2 += contract("ac, ac -> ", tmp, Avv[ii][:, :])
-            #6th polarterm
-            for k in range(no):
-                kk = k*no + k
-                Siikk = (Q[ii] @ L[ii]).T @ (Q[kk] @ L[kk])  # (Q[ii] @ L[ii]).T @ (Q[kk] @ L[kk])
-                tmp = contract("a, a -> ", l1[i][i], X_ov[k][k] @ Siikk.T)
-                polar2 -= tmp * Aoo[k, i]
-            for j in range(no):
-                ij = i * no + j
-                jj = j * no + j
-                # <0|Y2(B) * A_bar|0>
-                polar1 += 0.5 * contract("ab, ab -> ", Avvoo[ij][:, :, i, j], Y_oovv[ij][i, j, :, :])
-                polar1 += 0.5 * contract("ba, ab -> ", Avvoo[ij][:, :, j, i], Y_oovv[ij][i, j, :, :])
-                # <0|L1(0)[a_bar, X2(B)]|0>
-                #lia_{ii} Ajb_{jj} -> (Sij,ii * Za_{ii} b_{jj} * Sijjj.T) * Xija_{ij} b_{ij}
-                Sijii = (Q[ij] @ L[ij]).T @ (Q[ii] @ L[ii])
-                Sijjj = (Q[ij] @ L[ij]).T @ (Q[jj] @ L[jj])
-                tmp = contract("a, b -> ab", l1[i][i], Aov[jj][j, :])
-                polar2 += 2.0 * contract("ab, ab -> ", Sijii @ tmp @ Sijjj.T, X_oovv[ij][i, j, :, :])
-                polar2 += -1.0 * contract("ab, ba -> ", Sijii @ tmp @ Sijjj.T, X_oovv[ij][i, j, :, :])
-
-                # <0|L2(0)[A_bar, X1(B)]|0>
-                # lij b_{ij} c_{ij} Ab_{ij} c_{ij} a_{ii} j -> Zia_{ii} * Xia_{ii}
-                tmp = contract("bc, bca -> a", l2[ij][i,j], Avvvo_ii[ij][: , :, :, j])
-                polar2 += contract("a, a -> ", tmp, X_ov[i][i])
-                for k in range(no):
-                    kk = k * no + k
-                    kj = k * no + j
-                    ki = k * no + i
-                    Skkij = (Q[kk] @ L[kk]).T @ (Q[ij] @ L[ij])
-                    Skjij = (Q[kj] @ L[kj]).T @ (Q[ij] @ L[ij])
-                    Skiij = (Q[ki] @ L[ki]).T @ (Q[ij] @ L[ij])
-                    # 10th and 11th polar terms
-                    #lija_{ij b_{ij} * Akb_{ij}ij -> Za_{ij}k * (Xka_{kk} * Skkij)
-                    tmp = contract("ab, b -> a", l2[ij][i,j], Aovoo[ij][k, :, i, j])
-                    polar2 -= 0.5 * contract("a, a -> ", tmp, X_ov[k][k] @ Skkij)
-
-                    # lija_{ij b_{ij} * Aka_{ij}ij -> Zb_{ij}k * (Xkb_{kk} * Skkij)
-                    tmp = contract("ab, a -> b", l2[ij][i, j], Aovoo[ij][k, :, j, i])
-                    polar2 -= 0.5 * contract("b, b -> ", tmp, X_ov[k][k] @ Skkij)
-
-                    # <0|L2(0)[A_bar, X1(B)]|0>
-                    tmp = contract("ab, kjab -> kj", l2[ij][i, j], X_oovv[ij][:, :])
-                    # 12 polar term
-                    polar2 -= 0.5 * tmp[k, j] * Aoo[k, i]
-                    tmp = contract("ab, ba-> ", l2[ij][i, j], Skiij.T @ X_oovv[ki][k, i, :, :] @ Skiij)
-                    polar2 -= 0.5 * tmp * Aoo[k, j] #contract("jk, kj -> ", tmp, pertbar_A.Aoo)
-                tmp = contract("ab, ac -> bc", l2[ij][i, j], X_oovv[ij][i, j, :, :])
-                polar2 += 0.5 * contract("bc, bc -> ", tmp, Avv[ij][:, :])
-                tmp = contract("ab, cb -> ac", l2[ij][i, j], X_oovv[ij][i, j, :, :])
-                polar2 += 0.5 * contract("ac, ac -> ", tmp, Avv[ij][:, :])
-        return -1.0 * (polar1 + polar2)
-
-    def solve_right(self, pertbar, omega, e_conv=1e-12, r_conv=1e-12, maxiter=200, max_diis=7, start_diis=1):
-=======
 
             #diis.add_error_vector(self.X1, self.X2)
             #if niter >= start_diis:
@@ -2256,16 +2086,10 @@
         """
         For X1, only contains the first term -> requires implementation to the local basis
         """
->>>>>>> 98beb9de
         solver_start = time.time()
 
         no = self.no
 
-<<<<<<< HEAD
-        # initial guess, comment out omega
-        X1 = pertbar.Avo.T/(Dia) # + omega)
-        X2 = pertbar.Avvoo/(Dijab) #  + omega)
-=======
         eps_occ = np.diag(self.cchbar.Hoo)
         eps_lvir = []
         #for i in range(no):
@@ -2275,7 +2099,6 @@
                 #eps_lvir.append(np.diag(self.cchbar.Hvv[ij]))
                 #print("eps_lvir_ij", ij, self.cchbar.Hvv[ij])
         contract =self.contract
->>>>>>> 98beb9de
 
         Q = self.Local.Q
         L = self.Local.L
@@ -2327,24 +2150,6 @@
                 self.X1[i] += r1[i] / (eps_occ[i]) #  - eps_lvir[ii].reshape(-1,)) # + omega)
                 rms += contract('a,a->', np.conj(r1[i] / (eps_occ[i])), (r1[i] / (eps_occ[i])))
 
-<<<<<<< HEAD
-            #comment out omega and not use eps_vir
-            if self.ccwfn.local is not None:
-                inc1, inc2 = self.ccwfn.Local.filter_pertamps(r1, r2, self.eps_occ, self.eps_vir, omega)
-                self.X1 += inc1
-                self.X2 += inc2
-
-                rms = contract('ia,ia->', np.conj(inc1/(Dia)), inc1/(Dia))
-                rms += contract('ijab,ijab->', np.conj(inc2/(Dijab)), inc2/(Dijab))
-                rms = np.sqrt(rms)
-            else:
-                self.X1 += r1/(Dia + omega)
-                self.X2 += r2/(Dijab + omega)
-
-                rms = contract('ia,ia->', np.conj(r1/(Dia+omega)), r1/(Dia+omega))
-                rms += contract('ijab,ijab->', np.conj(r2/(Dijab+omega)), r2/(Dijab+omega))
-                rms = np.sqrt(rms)
-=======
                 for j in range(no):
                     ij = i*no + j
  
@@ -2353,7 +2158,6 @@
 
             rms = np.sqrt(rms)
             #end loop
->>>>>>> 98beb9de
 
             pseudo = self.local_pseudoresponse(lpertbar, self.X1, self.X2)
             pseudodiff = np.abs(pseudo - pseudo_last)
@@ -2363,110 +2167,13 @@
                 print("\nPerturbed wave function converged in %.3f seconds.\n" % (time.time() - solver_start))
                 return self.X1, self.X2, pseudo
 
-<<<<<<< HEAD
+            if niter == maxiter:
+                print("\nPerturbed wave function not fully converged in %.3f seconds.\n" % (time.time() - solver_start))
+                return self.X1, self.X2, pseudo
+
             #diis.add_error_vector(self.X1, self.X2)
             #if niter >= start_diis:
             #    self.X1, self.X2 = diis.extrapolate(self.X1, self.X2)
-
-    def local_solve_right(self, lpertbar, omega, conv_hbar, e_conv=1e-12, r_conv=1e-12, maxiter=200):#max_diis=7, start_diis=1):
-        """
-        For X1, only contains the first term -> requires implementation to the local basis
-        """
-        solver_start = time.time()
-
-        no = self.no
-
-        eps_occ = np.diag(self.cchbar.Hoo)
-        eps_lvir = []
-        #for i in range(no):
-            #ii = i *no + i 
-           #for j in range(no):
-                #ij = i*no + j 
-                #eps_lvir.append(np.diag(self.cchbar.Hvv[ij]))
-                #print("eps_lvir_ij", ij, self.cchbar.Hvv[ij])
-        contract =self.contract
-
-        Q = self.Local.Q
-        L = self.Local.L
-  
-        QL = self.Local.QL
-        Avo = lpertbar.Avo.copy()
-        Avvoo = lpertbar.Avvoo.copy()
- 
-        self.X1 = []
-        self.X2 = []
-        #norm = 0
-        for i in range(no):
-            ii = i * no + i
-            QL_ii = Q[ii] @ L[ii]
-
-            #Xv{ii}
-            lX1 = Avo[ii].copy()
-            print("shape", lX1.shape)
-            eps_lvir = self.cchbar.Hvv[ii] 
-            for a in range(self.Local.dim[ii]):
-                lX1[a] /= (eps_occ[i]) #  - eps_lvir[a,a])
-            self.X1.append(lX1)
-            for j in range(no):
-                ij = i * no + j
-
-                #temporary removing the virtual orbital energies
-                lX2 = Avvoo[ij].copy()/(eps_occ[i] + eps_occ[j]) 
-
-                self.X2.append(lX2)
-
-        pseudo = self.local_pseudoresponse(lpertbar, self.X1, self.X2)
-        print(f"Iter {0:3d}: CC Pseudoresponse = {pseudo.real:.15f} dP = {pseudo.real:.5E}")
-
-        #diis = helper_diis(X1, X2, max_diis)
-        contract = self.ccwfn.contract
-
-        for niter in range(1, maxiter+1):
-            pseudo_last = pseudo
-
-            r1 = self.lr_X1(lpertbar, omega)
-            r2 = self.lr_X2(lpertbar, conv_hbar, omega)
-
-            #start loop
-            rms = 0
-            for i in range(no):
-                ii = i * no + i
-                 
-                #commented out error prone component
-                self.X1[i] += r1[i] / (eps_occ[i]) #  - eps_lvir[ii].reshape(-1,)) # + omega)
-                rms += contract('a,a->', np.conj(r1[i] / (eps_occ[i])), (r1[i] / (eps_occ[i])))
-
-                for j in range(no):
-                    ij = i*no + j
- 
-                    self.X2[ij] += r2[ij] / (eps_occ[i] + eps_occ[j])
-                    rms += contract('ab,ab->', np.conj(r2[ij]/(eps_occ[i] + eps_occ[j])), r2[ij]/(eps_occ[i] + eps_occ[j]))
-
-            rms = np.sqrt(rms)
-            #end loop
-
-            pseudo = self.local_pseudoresponse(lpertbar, self.X1, self.X2)
-            pseudodiff = np.abs(pseudo - pseudo_last)
-            print(f"Iter {niter:3d}: CC Pseudoresponse = {pseudo.real:.15f} dP = {pseudodiff:.5E} rms = {rms.real:.5E}")
-
-            if ((abs(pseudodiff) < e_conv) and abs(rms) < r_conv):
-                print("\nPerturbed wave function converged in %.3f seconds.\n" % (time.time() - solver_start))
-                return self.X1, self.X2, pseudo
-
-=======
->>>>>>> 98beb9de
-            if niter == maxiter:
-                print("\nPerturbed wave function not fully converged in %.3f seconds.\n" % (time.time() - solver_start))
-                return self.X1, self.X2, pseudo
-
-            #diis.add_error_vector(self.X1, self.X2)
-            #if niter >= start_diis:
-<<<<<<< HEAD
-            #    self.X1, self.X2 = diis.extrapolate(self.X1, self.X2)
-=======
-                #self.X1, self.X2 = diis.extrapolate(self.X1, self.X2)
->>>>>>> 98beb9de
-
     def solve_left(self, pertbar, omega, e_conv=1e-12, r_conv=1e-12, maxiter=200, max_diis=7, start_diis=1):
         '''
         Notes
@@ -2480,7 +2187,6 @@
         Dia = self.Dia
         Dijab = self.Dijab
 
-<<<<<<< HEAD
         # initial guess, comment out omega for local 
         X1_guess = pertbar.Avo.T/(Dia) # + omega)
         X2_guess = pertbar.Avvoo/(Dijab) # + omega)
@@ -2488,31 +2194,15 @@
         if self.ccwfn.local is not None and self.ccwfn.filter is True:
             X1_guess, X2_guess = self.ccwfn.Local.filter_res(X1_guess, X2_guess)
 
-=======
-        # initial guess
-        X1_guess = pertbar.Avo.T/(Dia) #+ omega)
-        X2_guess = pertbar.Avvoo/(Dijab) # + omega)
-        if self.ccwfn.local:
-            X1_guess, X2_guess = self.ccwfn.Local.filter_res(X1_guess, X2_guess)
->>>>>>> 98beb9de
         # initial guess
         Y1 = 2.0 * X1_guess.copy()
         Y2 = 4.0 * X2_guess.copy()
         Y2 -= 2.0 * X2_guess.copy().swapaxes(2,3)              
-<<<<<<< HEAD
-
-=======
- 
-        # need to understand this
->>>>>>> 98beb9de
+
         pseudo = self.pseudoresponse(pertbar, Y1, Y2)
         print(f"Iter {0:3d}: CC Pseudoresponse = {pseudo.real:.15f} dP = {pseudo.real:.5E}")
         
         #diis = helper_diis(Y1, Y2, max_diis)
-<<<<<<< HEAD
-=======
-        #contract = self.ccwfn.contract
->>>>>>> 98beb9de
 
         self.Y1 = Y1
         self.Y2 = Y2 
@@ -2522,23 +2212,13 @@
         self.im_Y2 = self.in_Y2(pertbar, self.X1, self.X2)
 
         #adding filter here
-<<<<<<< HEAD
         if self.ccwfn.local is not None and self.ccwfn.filter is True:
-=======
-        if self.ccwfn.local:
->>>>>>> 98beb9de
             self.im_Y1, self.im_Y2 = self.ccwfn.Local.filter_res(self.im_Y1, self.im_Y2)
 
         #adding to validate imhomogenous terms
         pseudo = self.pseudoresponse(pertbar, self.im_Y1, self.im_Y2)
         print(f"Iter {0:3d}: CC Psuedoresponse = {pseudo.real:.15f} dP = {pseudo.real:.5E}")
 
-<<<<<<< HEAD
-=======
-        #print("Im_y1 density", np.sqrt(np.einsum('ia, ia ->', self.im_Y1, self.im_Y1)))
-        ##print("im_Y1", self.im_Y1)
-        ##print("im_Y2", self.im_Y2)  
->>>>>>> 98beb9de
         for niter in range(1, maxiter+1):
             pseudo_last = pseudo
             
@@ -2547,7 +2227,6 @@
             
             r1 = self.r_Y1(pertbar, omega)
             r2 = self.r_Y2(pertbar, omega)
-<<<<<<< HEAD
            
             #comment out omega and eps_vir for local
             if self.ccwfn.local is not None:
@@ -2566,26 +2245,6 @@
                 rms += contract('ijab,ijab->', np.conj(r2/(Dijab+omega)), r2/(Dijab+omega))
                 rms = np.sqrt(rms)
  
-=======
-
-            if self.ccwfn.local is not None:
-                inc1, inc2 = self.ccwfn.Local.filter_pertamps(r1, r2, self.hbar)
-                self.Y1 += inc1
-                self.Y2 += inc2
-
-                rms = contract('ia,ia->', np.conj(inc1 / (Dia)), inc1 / (Dia))
-                rms += contract('ijab,ijab->', np.conj(inc2 / (Dijab)), inc2 / (Dijab))
-                rms = np.sqrt(rms)
-            else:
-                self.Y1 += r1 / (Dia + omega)
-                self.Y2 += r2 / (Dijab + omega)
-
-                rms = contract('ia,ia->', np.conj(r1 / (Dia + omega)), r1 / (Dia + omega))
-                rms += contract('ijab,ijab->', np.conj(r2 / (Dijab + omega)), r2 / (Dijab + omega))
-                rms = np.sqrt(rms)
-
-            # need to undertsand this
->>>>>>> 98beb9de
             pseudo = self.pseudoresponse(pertbar, self.Y1, self.Y2)
             pseudodiff = np.abs(pseudo - pseudo_last)
             print(f"Iter {niter:3d}: CC Pseudoresponse = {pseudo.real:.15f} dP = {pseudodiff:.5E} rms = {rms.real:.5E}")
@@ -2714,21 +2373,12 @@
         r_X1 = (pertbar.Avo.T - omega * X1).copy()
         #r_X1 += contract('ie,ae->ia', X1, hbar.Hvv)
         # print("Canonical r_X1\n", np.linalg.norm(r_X1))
-<<<<<<< HEAD
         #r_X1 -= contract('ma,mi->ia', X1, hbar.Hoo)
         #r_X1 += 2.0*contract('me,maei->ia', X1, hbar.Hovvo)
         #r_X1 -= contract('me,maie->ia', X1, hbar.Hovov)
         #r_X1 += contract('me,miea->ia', hbar.Hov, (2.0*X2 - X2.swapaxes(0,1)))
         #r_X1 += contract('imef,amef->ia', X2, (2.0*hbar.Hvovv - hbar.Hvovv.swapaxes(2,3)))
         #r_X1 -= contract('mnae,mnie->ia', X2, (2.0*hbar.Hooov - hbar.Hooov.swapaxes(0,1)))
-=======
-        # r_X1 -= contract('ma,mi->ia', X1, hbar.Hoo)
-        # r_X1 += 2.0*contract('me,maei->ia', X1, hbar.Hovvo)
-        # r_X1 -= contract('me,maie->ia', X1, hbar.Hovov)
-        # r_X1 += contract('me,miea->ia', hbar.Hov, (2.0*X2 - X2.swapaxes(0,1)))
-        # r_X1 += contract('imef,amef->ia', X2, (2.0*hbar.Hvovv - hbar.Hvovv.swapaxes(2,3)))
-        # r_X1 -= contract('mnae,mnie->ia', X2, (2.0*hbar.Hooov - hbar.Hooov.swapaxes(0,1)))
->>>>>>> 98beb9de
 
         return r_X1
 
@@ -2914,14 +2564,7 @@
         contract = self.contract
         o = self.ccwfn.o
         v = self.ccwfn.v
-<<<<<<< HEAD
-=======
-
-        #X1 = self.X1
-        #X2 = self.X2
->>>>>>> 98beb9de
-        Y1 = self.Y1
-        
+        Y1 = self.Y1        
         Y2 = self.Y2
         l1 = self.cclambda.l1
         l2 = self.cclambda.l2
@@ -2933,19 +2576,12 @@
         # <O|A_bar|phi^a_i> good
         r_Y1 = 2.0 * pertbar.Aov.copy()
 
-<<<<<<< HEAD
         ##all terms below are commented for local 
-=======
->>>>>>> 98beb9de
         ## <O|L1(0)|A_bar|phi^a_i> good
         #r_Y1 -= contract('im,ma->ia', pertbar.Aoo, l1)
         #r_Y1 += contract('ie,ea->ia', l1, pertbar.Avv)
         ## <O|L2(0)|A_bar|phi^a_i>
-<<<<<<< HEAD
-        ##r_Y1 += contract('imfe,feam->ia', l2, pertbar.Avvvo)
-=======
         #r_Y1 += contract('imfe,feam->ia', l2, pertbar.Avvvo)
->>>>>>> 98beb9de
    
         ##can combine the next two to swapaxes type contraction
         #r_Y1 -= 0.5 * contract('ienm,mnea->ia', pertbar.Aovoo, l2)
@@ -2962,11 +2598,7 @@
         ##double check this one
         #tmp += contract('imna,ne->miae', hbar.Hooov, l1)
 
-<<<<<<< HEAD
         ##can combine the next two to swapaxes type contraction
-=======
-       ##can combine the next two to swapaxes type contraction
->>>>>>> 98beb9de
         #tmp -= 2.0 * contract('imne,na->miae', hbar.Hooov, l1)
         #tmp += contract('mine,na->miae', hbar.Hooov, l1)
 
@@ -2985,11 +2617,6 @@
         #tmp  = 2.0 * contract('mnef,nf->me', X2, l1)
         #tmp  -= contract('mnfe,nf->me', X2, l1)
         #r_Y1 += contract('imae,me->ia', L[o,o,v,v], tmp)
-<<<<<<< HEAD
-=======
-        ##print("Goo denisty", np.sqrt(np.einsum('ij, ij ->', cclambda.build_Goo(X2, L[o,o,v,v]), cclambda.build_Goo(X2, L[o,o,v,v]))))
-        ##print("l1 density", np.sqrt(np.einsum('ia, ia ->', l1, l1)))
->>>>>>> 98beb9de
         #r_Y1 -= contract('ni,na->ia', cclambda.build_Goo(X2, L[o,o,v,v]), l1)
         #r_Y1 += contract('ie,ea->ia', l1, cclambda.build_Gvv(L[o,o,v,v], X2))
 
@@ -3010,10 +2637,6 @@
         #tmp  += 0.5 * contract('mino,noea->iema', hbar.Hoooo, l2)
         #r_Y1 += contract('iema,me->ia', tmp, X1)
 
-<<<<<<< HEAD
-=======
-       ##contains regular Gvv as well as Goo, think about just calling it from cclambda instead of generating it
->>>>>>> 98beb9de
         #tmp  =  contract('nb,fb->nf', X1, cclambda.build_Gvv(l2, t2))
         #r_Y1 += contract('inaf,nf->ia', L[o,o,v,v], tmp)
         #tmp  =  contract('me,fa->mefa', X1, cclambda.build_Gvv(l2, t2))
@@ -3056,7 +2679,6 @@
         #tmp   = -2.0 * contract('imoe,mnef->ionf', hbar.Hooov, X2)
         #tmp  += contract('mioe,mnef->ionf', hbar.Hooov, X2)
         #r_Y1 += contract('ionf,nofa->ia', tmp, l2) 
-<<<<<<< HEAD
 
         return r_Y1
 
@@ -3092,7 +2714,6 @@
         
         return r_Y1 
 
-=======
         #for i in range(self.ccwfn.no):
             #ii = i* self.ccwfn.no + i 
             #QL = self.ccwfn.Local.Q[ii] @ self.ccwfn.Local.L[ii]
@@ -3135,7 +2756,6 @@
         
         return r_Y1 
 
->>>>>>> 98beb9de
     def r_Y1(self, pertbar, omega):
         contract = self.contract
         o = self.ccwfn.o
@@ -3150,10 +2770,8 @@
 
         #imhomogenous terms
         r_Y1 = self.im_Y1.copy()
-<<<<<<< HEAD
-=======
+
         #homogenous terms appearing in Y1 equations
->>>>>>> 98beb9de
         #r_Y1 += omega * Y1
         #r_Y1 += contract('ie,ea->ia', Y1, hbar.Hvv)
         #r_Y1 -= contract('im,ma->ia', hbar.Hoo, Y1)
@@ -3162,19 +2780,11 @@
         #r_Y1 += contract('imef,efam->ia', Y2, hbar.Hvvvo)
         #r_Y1 -= contract('iemn,mnae->ia', hbar.Hovoo, Y2)
 
-<<<<<<< HEAD
         ##can combine the next two to swapaxes type contraction
         #r_Y1 -= 2.0 * contract('eifa,ef->ia', hbar.Hvovv, cclambda.build_Gvv(t2, Y2))
         #r_Y1 += contract('eiaf,ef->ia', hbar.Hvovv, cclambda.build_Gvv(t2, Y2))
 
         ##can combine the next two to swapaxes type contraction
-=======
-        #can combine the next two to swapaxes type contraction
-        #r_Y1 -= 2.0 * contract('eifa,ef->ia', hbar.Hvovv, cclambda.build_Gvv(t2, Y2))
-        #r_Y1 += contract('eiaf,ef->ia', hbar.Hvovv, cclambda.build_Gvv(t2, Y2))
-
-        #can combine the next two to swapaxes type contraction
->>>>>>> 98beb9de
         #r_Y1 -= 2.0 * contract('mina,mn->ia', hbar.Hooov, cclambda.build_Goo(t2, Y2))
         #r_Y1 += contract('imna,mn->ia', hbar.Hooov, cclambda.build_Goo(t2, Y2))
 
@@ -3267,13 +2877,8 @@
 
         ##temp intermediate?
         r_Y2 -= contract('in,jnba->ijab', cclambda.build_Goo(L[o,o,v,v], X2), l2)
-<<<<<<< HEAD
         #r_Y2 += contract('ijfb,af->ijab', l2, cclambda.build_Gvv(X2, L[o,o,v,v]))
-
         #these two terms commented out in local
-=======
-        r_Y2 += contract('ijfb,af->ijab', l2, cclambda.build_Gvv(X2, L[o,o,v,v]))
->>>>>>> 98beb9de
         #r_Y2 += contract('ijae,be->ijab', L[o,o,v,v], cclambda.build_Gvv(X2, l2))
         #r_Y2 -= contract('imab,jm->ijab', L[o,o,v,v], cclambda.build_Goo(l2, X2))
         tmp   = contract('nifb,mnef->ibme', l2, X2)
@@ -3341,11 +2946,7 @@
                 ij = i*no + j 
                 #Gvv term needed for Expression 5, Term 7
                 self.Gaf.append(-1.0 * contract('fb, ab-> af', X2[ij], self.Local.Loovv[ij][i,j])) 
-<<<<<<< HEAD
                 #print("Gaf", self.Gaf[ij].shape)
-=======
-                print("Gaf", self.Gaf[ij].shape)
->>>>>>> 98beb9de
 
                 #Gvv term needed for Expression 5, Term 8 
                 self.Gae.append(-1.0 * contract('eb, ab->ae', X2[ij], l2[ij]))
@@ -3522,19 +3123,11 @@
                         Gin[i,n] += contract('ef,ef->', QL[nm].T @ L[i,m,v,v] @ QL[nm], X2[nm]) 
  
                         #Term 7
-<<<<<<< HEAD
                         #print("Gaf_mn", self.Gaf[mn].shape)
                         tmp = Sijmn[ijmn] @ self.Gaf[mn] @ Sijmn[ijmn].T 
                         #print("tmp",tmp.shape)
                         #print("l2", l2[ij].shape)
                         #r_Y2 = r_Y2 + contract('fb,af->ab', l2[ij], tmp) 
-=======
-                        print("Gaf_mn", self.Gaf[mn].shape)
-                        tmp = Sijmn[ijmn] @ self.Gaf[mn] @ Sijmn[ijmn].T 
-                        print("tmp",tmp.shape)
-                        print("l2", l2[ij].shape)
-                        r_Y2 = r_Y2 + contract('fb,af->ab', l2[ij], tmp) 
->>>>>>> 98beb9de
 
                 for n in range(no):
                     ijn = ij*no + n
