"""
ccwfn.py: CC T-amplitude Solver
"""

if __name__ == "__main__":
    raise Exception("This file cannot be invoked on its own.")


import psi4
import time
import numpy as np
import torch
<<<<<<< HEAD
from utils import helper_diis, cc_contract #helper_ldiis
from hamiltonian import Hamiltonian
from local import Local
from cctriples import t_tjl, t3c_ijk
from lccwfn import lccwfn
from debug import Debug 
=======
from .utils import helper_diis, cc_contract
from .hamiltonian import Hamiltonian
from .local import Local
from .cctriples import t_tjl, t3c_ijk, t3d_ijk, t3c_abc, t3d_abc
from .lccwfn import lccwfn
>>>>>>> 69ecdbed

class ccwfn(object):
    """
    An RHF-CC wave function and energy object.

    Attributes
    ----------
    ref : Psi4 SCF Wavefunction object
        the reference wave function built by Psi4 energy() method
    eref : float
        the energy of the reference wave function (including nuclear repulsion contribution)
    nfzc : int
        the number of frozen core orbitals
    no : int
        the number of active occupied orbitals
    nv : int
        the number of active virtual orbitals
    nmo : int
        the number of active orbitals
    H : Hamiltonian object
        the normal-ordered Hamiltonian, which includes the Fock matrix, the ERIs, the spin-adapted ERIs (L), and various property integrals
    o : NumPy slice
        occupied orbital subspace
    v : NumPy slice
        virtual orbital subspace
    Dia : NumPy array
        one-electron energy denominator
    Dijab : NumPy array
        two-electron energy denominator
    t1 : NumPy array
        T1 amplitudes
    t2 : NumPy array
        T2 amplitudes
    ecc | float
        the final CC correlation energy

    Methods
    -------
    solve_cc()
        Solves the CC T amplitude equations
    residuals()
        Computes the T1 and T2 residuals for a given set of amplitudes and Fock operator
    """

    def __init__(self, scf_wfn, **kwargs):
        """
        Parameters
        ----------
        scf_wfn : Psi4 Wavefunction Object
            computed by Psi4 energy() method

        Returns
        -------
        None
        """

        time_init = time.time()

        valid_cc_models = ['CCD', 'CC2', 'CCSD', 'CCSD(T)', 'CC3']
        model = kwargs.pop('model','CCSD').upper()
        if model not in valid_cc_models:
            raise Exception("%s is not an allowed CC model." % (model))
        self.model = model

        # models requiring singles
        self.need_singles = ['CCSD', 'CCSD(T)', 'CC2', 'CC3']

        # models requiring T1-transformed integrals
        self.need_t1_transform = ['CC3']

        self.make_t3_density = kwargs.pop('make_t3_density', False)

        valid_local_models = [None, 'PNO', 'PAO','PNO++']
        local = kwargs.pop('local', None)
        # TODO: case-protect this kwarg
        if local not in valid_local_models:
            raise Exception("%s is not an allowed local-CC model." % (local))
        self.local = local
        self.local_cutoff = kwargs.pop('local_cutoff', 1e-5)

        valid_local_MOs = ['PIPEK_MEZEY', 'BOYS']
        local_MOs = kwargs.pop('local_mos', 'PIPEK_MEZEY')
        if local_MOs not in valid_local_MOs:
            raise Exception("%s is not an allowed MO localization method." % (local_MOs))
        self.local_MOs = local_MOs

        valid_it2_opt = [True,False]
        it2_opt = kwargs.pop('it2_opt', True)
        # TODO: case-protect this kwarg
        if it2_opt not in valid_it2_opt:
            raise Exception("%s is not an allowed initial t2 amplitudes." % (it2_opt))
        self.it2_opt = it2_opt

        valid_filter = [True,False]
        # TODO: case-protect this kwarg
        filter = kwargs.pop('filter', False)
        if filter not in valid_filter:
            raise Exception("%s is not an allowed local filter." % (filter))
        self.filter = filter

        self.ref = scf_wfn
        self.eref = self.ref.energy()
        self.nfzc = self.ref.frzcpi()[0]                # assumes symmetry c1
        self.no = self.ref.doccpi()[0] - self.nfzc      # active occ; assumes closed-shell
        self.nmo = self.ref.nmo()                       # all MOs/AOs
        self.nv = self.nmo - self.no - self.nfzc        # active virt
        self.nact = self.no + self.nv                   # all active MOs

        print("NMO = %d; NACT = %d; NO = %d; NV = %d" % (self.nmo, self.nact, self.no, self.nv))

        self.Debug = Debug(self.no,self.nv)
        # orbital subspaces
        self.o = slice(0, self.no)
        self.v = slice(self.no, self.nmo)

        # For convenience
        o = self.o
        v = self.v

        # Get MOs
        C = self.ref.Ca_subset("AO", "ACTIVE")
        npC = np.asarray(C)  # as numpy array
        self.C = C

        # Localize occupied MOs if requested
        if (local is not None):
            C_occ = self.ref.Ca_subset("AO", "ACTIVE_OCC")
            LMOS = psi4.core.Localizer.build(self.local_MOs, self.ref.basisset(), C_occ)
            LMOS.localize()
            npL = np.asarray(LMOS.L)
            npC[:,:self.no] = npL
            C = psi4.core.Matrix.from_array(npC)
            self.C = C

        self.H = Hamiltonian(self.ref, self.C, self.C, self.C, self.C)

        if local is not None:
            self.Local = Local(local, self.C, self.nfzc, self.no, self.nv, self.H, self.local_cutoff,self.it2_opt)
            if filter is not True:
                self.Local.trans_integrals(self.o, self.v)
                self.Local.overlaps(self.Local.QL)
                self.lccwfn = lccwfn(self.o, self.v,self.no, self.nv, self.H, self.local, self.model, self.eref, self.Local)

        # denominators
        eps_occ = np.diag(self.H.F)[o]
        eps_vir = np.diag(self.H.F)[v]
        self.Dia = eps_occ.reshape(-1,1) - eps_vir
        self.Dijab = eps_occ.reshape(-1,1,1,1) + eps_occ.reshape(-1,1,1) - eps_vir.reshape(-1,1) - eps_vir

        # first-order amplitudes
        self.t1 = np.zeros((self.no, self.nv))
        if local is not None:
            self.t1, self.t2 = self.Local.filter_amps(self.t1, self.H.ERI[o,o,v,v])
        else:
            self.t1 = np.zeros((self.no, self.nv))
            self.t2 = self.H.ERI[o,o,v,v]/self.Dijab

        valid_precision = ['SP', 'DP']
        precision = kwargs.pop('precision', 'DP')
        if precision.upper() not in valid_precision:
            raise Exception('%s is not an allowed precision arithmetic.' % (precision))
        self.precision = precision.upper()

        valid_device = ['CPU', 'GPU']
        device = kwargs.pop('device', 'CPU')
        if device.upper() not in valid_device:
            raise Exception("%s is not an allowed device." % (device))
        self.device = device.upper()

        if self.precision == 'SP':
            self.H.F = np.float32(self.H.F)
            self.t1 = np.float32(self.t1)
            self.t2 = np.float32(self.t2)
            self.Dia = np.float32(self.Dia)
            self.Dijab = np.float32(self.Dijab)
            self.H.ERI = np.float32(self.H.ERI)
            self.H.L = np.float32(self.H.L)

        # Initiate the object for a generalized contraction function 
        # for GPU or CPU.  
        self.contract = cc_contract(device=self.device)

        # Convert the arrays to torch.Tensors if the calculation is on GPU.
        # Send the copy of F, t1, t2 to GPU.
        # ERI will be kept on GPU
        if self.device == 'GPU':
            if self.precision == 'DP':
                self.device0 = torch.device('cpu')
                self.device1 = torch.device('cuda:0' if torch.cuda.is_available() else 'cpu')
                # Storing on GPU
                self.H.F = torch.tensor(self.H.F, dtype=torch.complex128, device=self.device1)
                self.t1 = torch.tensor(self.t1, dtype=torch.complex128, device=self.device1)
                self.t2 = torch.tensor(self.t2, dtype=torch.complex128, device=self.device1)
                self.Dia = torch.tensor(self.Dia, dtype=torch.complex128, device=self.device1)
                self.Dijab = torch.tensor(self.Dijab, dtype=torch.complex128, device=self.device1)
                # Storing on CPU
                self.H.ERI = torch.tensor(self.H.ERI, dtype=torch.complex128, device=self.device0)
                self.H.L = torch.tensor(self.H.L, dtype=torch.complex128, device=self.device0)
            elif self.precision == 'SP':
                self.device0 = torch.device('cpu')
                self.device1 = torch.device('cuda:0' if torch.cuda.is_available() else 'cpu')
                # Storing on GPU
                self.H.F = torch.tensor(self.H.F, dtype=torch.complex64, device=self.device1)
                self.t1 = torch.tensor(self.t1, dtype=torch.complex64, device=self.device1)
                self.t2 = torch.tensor(self.t2, dtype=torch.complex64, device=self.device1)
                self.Dia = torch.tensor(self.Dia, dtype=torch.complex64, device=self.device1)
                self.Dijab = torch.tensor(self.Dijab, dtype=torch.complex64, device=self.device1)
                # Storing on CPU
                self.H.ERI = torch.tensor(self.H.ERI, dtype=torch.complex64, device=self.device0)
                self.H.L = torch.tensor(self.H.L, dtype=torch.complex64, device=self.device0)

        print("CC object initialized in %.3f seconds." % (time.time() - time_init))


    def solve_cc(self, e_conv=1e-7, r_conv=1e-7, maxiter=100, max_diis=8, start_diis=1):
        """
        Parameters
        ----------
        e_conv : float
            convergence condition for correlation energy (default if 1e-7)
        r_conv : float
            convergence condition for wave function rmsd (default if 1e-7)
        maxiter : int
            maximum allowed number of iterations of the CC equations (default is 100)
        max_diis : int
            maximum number of error vectors in the DIIS extrapolation (default is 8; set to 0 to deactivate)
        start_diis : int
            earliest iteration to start DIIS extrapolations (default is 1)

        Returns
        -------
        ecc : float
            CC correlation energy
        """
        ccsd_tstart = time.time()

        o = self.o
        v = self.v
        F = self.H.F
        L = self.H.L
        Dia = self.Dia
        Dijab = self.Dijab

        contract = self.contract

        ecc = self.cc_energy(o, v, F, L, self.t1, self.t2)
        print("CC Iter %3d: CC Ecorr = %.15f  dE = % .5E  MP2" % (0, ecc, -ecc))

        diis = helper_diis(self.t1, self.t2, max_diis, self.precision)

        for niter in range(1, maxiter+1):

            ecc_last = ecc

            r1, r2 = self.residuals(F, self.t1, self.t2)

            if self.local is not None:
                inc1, inc2 = self.Local.filter_amps(r1, r2)
                self.t1 += inc1
                self.t2 += inc2
                rms = contract('ia,ia->', inc1, inc1)
                rms += contract('ijab,ijab->', inc2, inc2)
                if isinstance(r1, torch.Tensor):
                    rms = torch.sqrt(rms)
                else:
                    rms = np.sqrt(rms)
            else:
                self.t1 += r1/Dia
                self.t2 += r2/Dijab
                rms = contract('ia,ia->', r1/Dia, r1/Dia)
                rms += contract('ijab,ijab->', r2/Dijab, r2/Dijab)
                if isinstance(r1, torch.Tensor):
                    rms = torch.sqrt(rms)
                else:
                    rms = np.sqrt(rms)

            ecc = self.cc_energy(o, v, F, L, self.t1, self.t2)
            ediff = ecc - ecc_last
            print("CC Iter %3d: CC Ecorr = %.15f  dE = % .5E  rms = % .5E" % (niter, ecc, ediff, rms))

            # check for convergence
            if isinstance(self.t1, torch.Tensor):
                if ((torch.abs(ediff) < e_conv) and torch.abs(rms) < r_conv):
                    print("\nCC has converged in %.3f seconds.\n" % (time.time() - ccsd_tstart))
                    print("E(REF)  = %20.15f" % self.eref)
                    print("E(%s) = %20.15f" % (self.model, ecc))
                    print("E(TOT)  = %20.15f" % (ecc + self.eref))
                    self.ecc = ecc
                    return ecc
            else:
                if ((abs(ediff) < e_conv) and abs(rms) < r_conv):
                    print("\nCC has converged in %.3f seconds.\n" % (time.time() - ccsd_tstart))
                    print("E(REF)  = %20.15f" % self.eref)
                    if (self.model == 'CCSD(T)'):
                        print("E(CCSD) = %20.15f" % ecc)
                        if self.make_t3_density is True:
                            et = self.t3_density()
                        else:
                            et = t_tjl(self)
                        print("E(T)    = %20.15f" % et)
                        ecc = ecc + et
                    else:
                        print("E(%s) = %20.15f" % (self.model, ecc))
                    self.ecc = ecc
                    print("E(TOT)  = %20.15f" % (ecc + self.eref))
                    return ecc

            diis.add_error_vector(self.t1, self.t2)
            if niter >= start_diis:
                self.t1, self.t2 = diis.extrapolate(self.t1, self.t2)

    def residuals(self, F, t1, t2):
        """
        Parameters
        ----------
        F: NumPy array
            Fock matrix
        t1: NumPy array
            Current T1 amplitudes
        t2: NumPy array
            Current T2 amplitudes

        Returns
        -------
        r1, r2: NumPy arrays
            New T1 and T2 residuals: r_mu = <mu|HBAR|0>
        """

        contract = self.contract

        o = self.o
        v = self.v
        no = self.no
        nv = self.nv
        ERI = self.H.ERI
        L = self.H.L

        Fae = self.build_Fae(o, v, F, L, t1, t2)
        Fmi = self.build_Fmi(o, v, F, L, t1, t2)
        Fme = self.build_Fme(o, v, F, L, t1)
        Wmnij = self.build_Wmnij(o, v, ERI, t1, t2)
        Wmbej = self.build_Wmbej(o, v, ERI, L, t1, t2)
        Wmbje = self.build_Wmbje(o, v, ERI, t1, t2)
        Zmbij = self.build_Zmbij(o, v, ERI, t1, t2)

        r1 = self.r_T1(o, v, F, ERI, L, t1, t2, Fae, Fme, Fmi)
        r2 = self.r_T2(o, v, F, ERI, L, t1, t2, Fae, Fme, Fmi, Wmnij, Wmbej, Wmbje, Zmbij)

        if isinstance(Fae, torch.Tensor):
            del Fae, Fmi, Wmnij, Wmbej, Wmbje, Zmbij

        if self.model == 'CC3':
            Wmnij_cc3 = self.build_cc3_Wmnij(o, v, ERI, t1)
            Wmbij_cc3 = self.build_cc3_Wmbij(o, v, ERI, t1, Wmnij_cc3)
            Wmnie_cc3 = self.build_cc3_Wmnie(o, v, ERI, t1)
            Wamef_cc3 = self.build_cc3_Wamef(o, v, ERI, t1)
            Wabei_cc3 = self.build_cc3_Wabei(o, v, ERI, t1)

            if isinstance(t1, torch.Tensor):
                X1 = torch.zeros_like(t1)
                X2 = torch.zeros_like(t2)
            else:
                X1 = np.zeros_like(t1)
                X2 = np.zeros_like(t2)

            for i in range(no):
                for j in range(no):
                    for k in range(no):
                        t3 = t3c_ijk(o, v, i, j, k, t2, Wabei_cc3, Wmbij_cc3, F,
contract, WithDenom=True)

                        X1[i] += contract('abc,bc->a', t3 - t3.swapaxes(0,2), L[j,k,v,v])
                        X2[i,j] += contract('abc,c->ab', t3 - t3.swapaxes(0,2), Fme[k])
                        X2[i,j] += contract('abc,dbc->ad', 2 * t3 - t3.swapaxes(1,2) - t3.swapaxes(0,2), Wamef_cc3.swapaxes(0,1)[k])
                        X2[i] -= contract('abc,lc->lab', 2 * t3 - t3.swapaxes(1,2) - t3.swapaxes(0,2), Wmnie_cc3[j,k])

            r1 += X1
            r2 += X2 + X2.swapaxes(0,1).swapaxes(2,3)

            if isinstance(t3, torch.Tensor):
                del Fme, Wmnij_cc3, Wmbij_cc3, Wmnie_cc3, Wamef_cc3, Wabei_cc3

        return r1, r2

    def build_tau(self, t1, t2, fact1=1.0, fact2=1.0):
        contract = self.contract
        return fact1 * t2 + fact2 * contract('ia,jb->ijab', t1, t1)


    def build_Fae(self, o, v, F, L, t1, t2):
        contract = self.contract
        if self.model == 'CCD':
            if isinstance(t1, torch.Tensor):
                Fae = F[v,v].clone()
            else:
                Fae = F[v,v].copy()
            Fae = Fae - contract('mnaf,mnef->ae', t2, L[o,o,v,v])
        else:
            if isinstance(t1, torch.Tensor):
                Fae = F[v,v].clone()
            else:
                Fae = F[v,v].copy()
            Fae = Fae - 0.5 * contract('me,ma->ae', F[o,v], t1)
            Fae = Fae + contract('mf,mafe->ae', t1, L[o,v,v,v])
            Fae = Fae - contract('mnaf,mnef->ae', self.build_tau(t1, t2, 1.0, 0.5), L[o,o,v,v])
        return Fae


    def build_Fmi(self, o, v, F, L, t1, t2):
        contract = self.contract
        if self.model == 'CCD':
            if isinstance(t1, torch.Tensor):
                Fmi = F[o,o].clone()
            else:
                Fmi = F[o,o].copy()
            Fmi = Fmi + contract('inef,mnef->mi', t2, L[o,o,v,v])
        else:
            if isinstance(t1, torch.Tensor):
                Fmi = F[o,o].clone()
            else:
                Fmi = F[o,o].copy()
            Fmi = Fmi + 0.5 * contract('ie,me->mi', t1, F[o,v])
            Fmi = Fmi + contract('ne,mnie->mi', t1, L[o,o,o,v])
            Fmi = Fmi + contract('inef,mnef->mi', self.build_tau(t1, t2, 1.0, 0.5), L[o,o,v,v])
        return Fmi


    def build_Fme(self, o, v, F, L, t1):
        contract = self.contract
        if self.model == 'CCD':
            return
        else:
            if isinstance(t1, torch.Tensor):
                Fme = F[o,v].clone()
            else:
                Fme = F[o,v].copy()
            Fme = Fme + contract('nf,mnef->me', t1, L[o,o,v,v])
        return Fme


    def build_Wmnij(self, o, v, ERI, t1, t2):
        contract = self.contract
        if self.model == 'CCD':
            if isinstance(t1, torch.Tensor):
                Wmnij = ERI[o,o,o,o].clone().to(self.device1)
            else:
                Wmnij = ERI[o,o,o,o].copy()
            Wmnij = Wmnij + contract('ijef,mnef->mnij', t2, ERI[o,o,v,v])
        else:
            if isinstance(t1, torch.Tensor):
                Wmnij = ERI[o,o,o,o].clone().to(self.device1)
            else:
                Wmnij = ERI[o,o,o,o].copy()
            Wmnij = Wmnij + contract('je,mnie->mnij', t1, ERI[o,o,o,v])
            Wmnij = Wmnij + contract('ie,mnej->mnij', t1, ERI[o,o,v,o])
            if self.model == 'CC2':
                Wmnij = Wmnij + contract('jf, mnif->mnij', t1, contract('ie,mnef->mnif', t1, ERI[o,o,v,v]))
            else:
                Wmnij = Wmnij + contract('ijef,mnef->mnij', self.build_tau(t1, t2), ERI[o,o,v,v])
        return Wmnij


    def build_Wmbej(self, o, v, ERI, L, t1, t2):
        contract = self.contract
        if self.model == 'CCD':
            if isinstance(t1, torch.Tensor):
                Wmbej = ERI[o,v,v,o].clone().to(self.device1)
            else:
                Wmbej = ERI[o,v,v,o].copy()
            Wmbej = Wmbej - contract('jnfb,mnef->mbej', 0.5*t2, ERI[o,o,v,v])
            Wmbej = Wmbej + 0.5 * contract('njfb,mnef->mbej', t2, L[o,o,v,v])
        elif self.model == 'CC2':
            return
        else:
           if isinstance(t1, torch.Tensor):
                Wmbej = ERI[o,v,v,o].clone().to(self.device1)
           else:
                Wmbej = ERI[o,v,v,o].copy()
           Wmbej = Wmbej + contract('jf,mbef->mbej', t1, ERI[o,v,v,v])
           Wmbej = Wmbej - contract('nb,mnej->mbej', t1, ERI[o,o,v,o])
           Wmbej = Wmbej - contract('jnfb,mnef->mbej', self.build_tau(t1, t2, 0.5, 1.0), ERI[o,o,v,v])
           Wmbej = Wmbej + 0.5 * contract('njfb,mnef->mbej', t2, L[o,o,v,v])
        return Wmbej


    def build_Wmbje(self, o, v, ERI, t1, t2):
        contract = self.contract
        if self.model == 'CCD':
            if isinstance(t1, torch.Tensor):
                Wmbje = -1.0 * ERI[o,v,o,v].clone().to(self.device1)
            else:
                Wmbje = -1.0 * ERI[o,v,o,v].copy()
            Wmbje = Wmbje + contract('jnfb,mnfe->mbje', 0.5*t2, ERI[o,o,v,v])
        elif self.model == 'CC2':
            return
        else:
           if isinstance(t1, torch.Tensor):
                Wmbje = -1.0 * ERI[o,v,o,v].clone().to(self.device1)
           else:
                Wmbje = -1.0 * ERI[o,v,o,v].copy()
           Wmbje = Wmbje - contract('jf,mbfe->mbje', t1, ERI[o,v,v,v])
           Wmbje = Wmbje + contract('nb,mnje->mbje', t1, ERI[o,o,o,v])
           Wmbje = Wmbje + contract('jnfb,mnfe->mbje', self.build_tau(t1, t2, 0.5, 1.0), ERI[o,o,v,v])
        return Wmbje


    def build_Zmbij(self, o, v, ERI, t1, t2):
        contract = self.contract
        if self.model == 'CCD':
            return
        elif self.model == 'CC2':
            return contract('mbif,jf->mbij', contract('mbef,ie->mbif', ERI[o,v,v,v], t1), t1)
        else:
            return contract('mbef,ijef->mbij', ERI[o,v,v,v], self.build_tau(t1, t2))


    def r_T1(self, o, v, F, ERI, L, t1, t2, Fae, Fme, Fmi):
        contract = self.contract
        if self.model == 'CCD':
            if isinstance(t1, torch.Tensor):
                r_T1 = torch.zero_like(t1)
            else:
                r_T1 = np.zeros_like(t1)
        else:
            if isinstance(t1, torch.Tensor):
                r_T1 = F[o,v].clone()
            else:
                r_T1 = F[o,v].copy()
            r_T1 = r_T1 + contract('ie,ae->ia', t1, Fae)
            r_T1 = r_T1 - contract('ma,mi->ia', t1, Fmi)
            r_T1 = r_T1 + contract('imae,me->ia', (2.0*t2 - t2.swapaxes(2,3)), Fme)
            r_T1 = r_T1 + contract('nf,nafi->ia', t1, L[o,v,v,o])
            r_T1 = r_T1 + contract('mief,maef->ia', (2.0*t2 - t2.swapaxes(2,3)), ERI[o,v,v,v])
            r_T1 = r_T1 - contract('mnae,nmei->ia', t2, L[o,o,v,o])
        return r_T1


    def r_T2(self, o, v, F, ERI, L, t1, t2, Fae, Fme, Fmi, Wmnij, Wmbej, Wmbje, Zmbij):
        contract = self.contract
        if self.model == 'CCD':
            if isinstance(t1, torch.Tensor):
                r_T2 = 0.5 * ERI[o,o,v,v].clone().to(self.device1)
            else:
                r_T2 = 0.5 * ERI[o,o,v,v].copy()
            r_T2 = r_T2 + contract('ijae,be->ijab', t2, Fae)
            r_T2 = r_T2 - contract('imab,mj->ijab', t2, Fmi)
            r_T2 = r_T2 + 0.5 * contract('mnab,mnij->ijab', t2, Wmnij)
            r_T2 = r_T2 + 0.5 * contract('ijef,abef->ijab', t2, ERI[v,v,v,v])
            r_T2 = r_T2 + contract('imae,mbej->ijab', (t2 - t2.swapaxes(2,3)), Wmbej)
            r_T2 = r_T2 + contract('imae,mbej->ijab', t2, (Wmbej + Wmbje.swapaxes(2,3)))
            r_T2 = r_T2 + contract('mjae,mbie->ijab', t2, Wmbje)
        elif self.model == 'CC2':
            if isinstance(t1, torch.Tensor):
                r_T2 = 0.5 * ERI[o,o,v,v].clone().to(self.device1)
            else:
                r_T2 = 0.5 * ERI[o,o,v,v].copy()
            r_T2 = r_T2 + contract('ijae,be->ijab', t2, (F[v,v] - 0.5 * contract('me,ma->ae', F[o,v], t1)))
            tmp = contract('mb,me->be', t1, F[o,v])
            r_T2 = r_T2 - 0.5 * contract('ijae,be->ijab', t2, tmp)
            r_T2 = r_T2 - contract('imab,mj->ijab', t2, (F[o,o] + 0.5 * contract('ie,me->mi', t1, F[o,v])))
            tmp = contract('je,me->jm', t1, F[o,v])
            r_T2 = r_T2 - 0.5 * contract('imab,jm->ijab', t2, tmp)
            r_T2 = r_T2 + 0.5 * contract('ma,mbij->ijab', t1, contract('nb,mnij->mbij', t1, Wmnij))
            r_T2 = r_T2 + 0.5 * contract('jf,abif->ijab', t1, contract('ie,abef->abif', t1, ERI[v,v,v,v]))
            r_T2 = r_T2 - contract('ma,mbij->ijab', t1, Zmbij)
            r_T2 = r_T2 - contract('ma,mbij->ijab', t1, contract('ie,mbej->mbij', t1, ERI[o,v,v,o]))
            r_T2 = r_T2 - contract('mb,maji->ijab', t1, contract('ie,maje->maji', t1, ERI[o,v,o,v]))
            r_T2 = r_T2 + contract('ie,abej->ijab', t1, ERI[v,v,v,o])
            r_T2 = r_T2 - contract('ma,mbij->ijab', t1, ERI[o,v,o,o])
            if isinstance(tmp, torch.Tensor):
                del tmp
        else:
            if isinstance(t1, torch.Tensor):
                r_T2 = 0.5 * ERI[o,o,v,v].clone().to(self.device1)
            else:
                r_T2 = 0.5 * ERI[o,o,v,v].copy()
            r_T2 = r_T2 + contract('ijae,be->ijab', t2, Fae)
            tmp = contract('mb,me->be', t1, Fme)
            r_T2 = r_T2 - 0.5 * contract('ijae,be->ijab', t2, tmp)
            r_T2 = r_T2 - contract('imab,mj->ijab', t2, Fmi)
            tmp = contract('je,me->jm', t1, Fme)
            r_T2 = r_T2 - 0.5 * contract('imab,jm->ijab', t2, tmp)
            r_T2 = r_T2 + 0.5 * contract('mnab,mnij->ijab', self.build_tau(t1, t2), Wmnij)
            r_T2 = r_T2 + 0.5 * contract('ijef,abef->ijab', self.build_tau(t1, t2), ERI[v,v,v,v])
            r_T2 = r_T2 - contract('ma,mbij->ijab', t1, Zmbij)
            r_T2 = r_T2 + contract('imae,mbej->ijab', (t2 - t2.swapaxes(2,3)), Wmbej)
            r_T2 = r_T2 + contract('imae,mbej->ijab', t2, (Wmbej + Wmbje.swapaxes(2,3)))
            r_T2 = r_T2 + contract('mjae,mbie->ijab', t2, Wmbje)
            tmp = contract('ie,ma->imea', t1, t1)
            r_T2 = r_T2 - contract('imea,mbej->ijab', tmp, ERI[o,v,v,o])
            r_T2 = r_T2 - contract('imeb,maje->ijab', tmp, ERI[o,v,o,v])
            r_T2 = r_T2 + contract('ie,abej->ijab', t1, ERI[v,v,v,o])
            r_T2 = r_T2 - contract('ma,mbij->ijab', t1, ERI[o,v,o,o])

            if isinstance(tmp, torch.Tensor):
                del tmp

        r_T2 = r_T2 + r_T2.swapaxes(0,1).swapaxes(2,3)
        return r_T2

    # Intermedeates needed for CC3
    def build_cc3_Wmnij(self, o, v, ERI, t1):
        contract = self.contract
        if isinstance(t1, torch.Tensor):
            W = ERI[o,o,o,o].clone().to(self.device1)
        else:
            W = ERI[o,o,o,o].copy()
        tmp = contract('ijma,na->ijmn', ERI[o,o,o,v], t1)
        W = W + tmp + tmp.swapaxes(0,1).swapaxes(2,3)
        tmp = contract('ia,mnaf->mnif', t1, ERI[o,o,v,v])
        W = W + contract('mnif,jf->mnij', tmp, t1)
        return W

    def build_cc3_Wmbij(self, o, v, ERI, t1, Wmnij):
        contract = self.contract
        if isinstance(t1, torch.Tensor):
            W = ERI[o,v,o,o].clone().to(self.device1)
        else:
            W = ERI[o,v,o,o].copy()
        W = W - contract('mnij,nb->mbij', Wmnij, t1)
        W = W + contract('mbie,je->mbij', ERI[o,v,o,v], t1)
        if isinstance(t1, torch.Tensor):
            tmp = ERI[o,v,v,o].clone().to(self.device1) + contract('mbef,jf->mbej', ERI[o,v,v,v], t1)
        else:
            tmp = ERI[o,v,v,o].copy() + contract('mbef,jf->mbej', ERI[o,v,v,v], t1)
        W = W + contract('ie,mbej->mbij', t1, tmp)
        return W

    def build_cc3_Wmnie(self, o, v, ERI, t1):
        contract = self.contract
        if isinstance(t1, torch.Tensor):
            W = ERI[o,o,o,v].clone().to(self.device1)
        else:
            W = ERI[o,o,o,v].copy()
        W = W + contract('if,mnfe->mnie', t1, ERI[o,o,v,v])
        return W

    def build_cc3_Wamef(self, o, v, ERI, t1):
        contract = self.contract
        if isinstance(t1, torch.Tensor):
            W = ERI[v,o,v,v].clone().to(self.device1)
        else:
            W = ERI[v,o,v,v].copy()
        W = W - contract('na,nmef->amef', t1, ERI[o,o,v,v])
        return W

    def build_cc3_Wabei(self, o, v, ERI, t1):
        contract =self.contract
        # eiab
        if isinstance(t1, torch.Tensor):
            Z = ERI[v,o,v,v].clone().to(self.device1)
        else:
            Z = ERI[v,o,v,v].copy()
        tmp_ints = ERI[v,v,v,v] + ERI[v,v,v,v].swapaxes(2,3)
        Z1 = 0.5 * contract('if,abef->eiab', t1, tmp_ints)
        tmp_ints = ERI[v,v,v,v] - ERI[v,v,v,v].swapaxes(2,3)
        Z2 = 0.5 * contract('if,abef->eiab', t1, tmp_ints)
        Z_eiab = Z + Z1 + Z2

        #eiab
        if isinstance(t1, torch.Tensor):
            Zeiam = ERI[v,o,v,o].clone().to(self.device1)
        else:
            Zeiam = ERI[v,o,v,o].copy()
        Zamei = contract('amef,if->amei', ERI[v,o,v,v], t1)
        Zeiam = Zeiam + Zamei.swapaxes(0,2).swapaxes(1,3)
        Z_eiab = Z_eiab - contract('eiam,mb->eiab', Zeiam, t1)

        #eiab
        if isinstance(t1, torch.Tensor):
            Zmnei = ERI[o,o,v,o].clone().to(self.device1) + contract('mnef,if->mnei', ERI[o,o,v,v], t1)
        else:
            Zmnei = ERI[o,o,v,o].copy() + contract('mnef,if->mnei', ERI[o,o,v,v], t1)
        Zanei = contract('ma,mnei->anei', t1, Zmnei)
        Z_eiab = Z_eiab + contract('anei,nb->eiab', Zanei, t1)

        #abei
        if isinstance(t1, torch.Tensor):
            Zmbei = ERI[o,v,v,o].clone().to(self.device1)
        else:
            Zmbei = ERI[o,v,v,o].copy()
        Zmbei = Zmbei + contract('mbef,if->mbei', ERI[o,v,v,v], t1)
        Z_abei = -1 * contract('ma,mbei->abei', t1, Zmbei)

        # Wabei
        W = Z_abei + Z_eiab.swapaxes(0,2).swapaxes(1,3)
        return W

    def cc_energy(self, o, v, F, L, t1, t2):
        contract = self.contract
        if self.model == 'CCD':
            ecc = contract('ijab,ijab->', t2, L[o,o,v,v])
        else:
            ecc = 2.0 * contract('ia,ia->', F[o,v], t1)
            ecc = ecc + contract('ijab,ijab->', self.build_tau(t1, t2), L[o,o,v,v])
        return ecc

    def t3_density(self):
        """
        Computes (T) contributions to Lambda equations and one-/two-electron densities
        """

        contract = self.contract

        o = self.o
        v = self.v
        no = self.no
        nv = self.nv
        t1 = self.t1
        t2 = self.t2
        F = self.H.F
        ERI = self.H.ERI
        L = self.H.L

        Dvv = np.zeros((nv,nv))
        Doo = np.zeros((no,no))
        Dov = np.zeros((no,nv))
        Goovv = np.zeros_like(t2)
        Gooov = np.zeros((no,no,no,nv))
        Gvvvo = np.zeros((nv,nv,nv,no))
        S1 = np.zeros_like(t1)
        S2 = np.zeros_like(t2)
        Z3 = np.zeros((nv,nv,nv))
        X1 = np.zeros_like(t1)
        X2 = np.zeros_like(t2)

        for i in range(no):
            for j in range(no):
                for k in range(no):
                    M3 = t3c_ijk(o, v, i, j, k, t2, ERI[v,v,v,o], ERI[o,v,o,o], F, contract, True)
                    N3 = t3d_ijk(o, v, i, j, k, t1, t2, ERI[o,o,v,v], F, contract, True)
                    X3 = 8*M3 - 4*M3.swapaxes(0,1) - 4*M3.swapaxes(1,2) - 4*M3.swapaxes(0,2) + 2*np.moveaxis(M3, 0, 2) + 2*np.moveaxis(M3, 2, 0)
                    Y3 = 8*N3 - 4*N3.swapaxes(0,1) - 4*N3.swapaxes(1,2) - 4*N3.swapaxes(0,2) + 2*np.moveaxis(N3, 0, 2) + 2*np.moveaxis(N3, 2, 0)

                    # Doubles contribution (T) correction (Viking's formulation)
                    X2[i,j] += contract('abc,c->ab',(M3 - M3.swapaxes(0,2)), F[k,v])
                    X2[i,j] += contract('abc,dbc->ad', (2*M3 - M3.swapaxes(1,2) - M3.swapaxes(0,2)),ERI[v,k,v,v])
                    X2[i] -= contract('abc,lc->lab', (2*M3 - M3.swapaxes(1,2) - M3.swapaxes(0,2)),ERI[j,k,o,v])

                    # (T) contribution to vir-vir block of one-electron density
                    Dvv += 0.5 * contract('acd,bcd->ab', M3, (X3 + Y3))

                    # (T) contribution to occ-vir block of one-electron density
                    Dov[i] += contract('abc,bc->a', (M3 - M3.swapaxes(0,2)), (4*t2[j,k] - 2*t2[j,k].T))

                    # (T) contributions to two-electron density
                    Z3 = 2*(M3 - M3.swapaxes(1,2)) - (M3.swapaxes(0,1) - np.moveaxis(M3, 2, 0))
                    Goovv[i,j,:,:] += 4*contract('c,abc->ab', t1[k,:], Z3)
                    Gooov[j,i] -= contract('abc,lbc->la', (2*X3 + Y3), t2[:,k])
                    Gvvvo[:,:,:,j] += contract('abc,cd->abd', (2*X3 + Y3), t2[k,i,:,:])

                    # (T) contribution to Lambda_1 residual
                    S1[i] += contract('abc,bc->a', 2*(M3 - M3.swapaxes(0,1)), L[j,k,v,v])
                    # (T) contribution to Lambda_2 residual
                    S2[i] -= contract('abc,lc->lab', (2*X3 + Y3), ERI[j,k,o,v])
                    S2[i,j] += contract('abc,dcb->ad', (2*X3 + Y3), ERI[k,v,v,v])

        S2 = S2 + S2.swapaxes(0,1).swapaxes(2,3)

        # (T) contribution to occ-occ block of one-electron density
        for a in range(nv):
            for b in range(nv):
                for c in range(nv):
                    M3 = t3c_abc(o, v, a, b, c, t2, ERI[v,v,v,o], ERI[o,v,o,o], F, contract, True)
                    N3 = t3d_abc(o, v, a, b, c, t1, t2, ERI[o,o,v,v], F, contract, True)
                    X3 = 8*M3 - 4*M3.swapaxes(0,1) - 4*M3.swapaxes(1,2) - 4*M3.swapaxes(0,2) + 2*np.moveaxis(M3, 0, 2) + 2*np.moveaxis(M3, 2, 0)
                    Y3 = 8*N3 - 4*N3.swapaxes(0,1) - 4*N3.swapaxes(1,2) - 4*N3.swapaxes(0,2) + 2*np.moveaxis(N3, 0, 2) + 2*np.moveaxis(N3, 2, 0)
                    Doo -= 0.5 * contract('ikl,jkl->ij', M3, (X3 + Y3))

        self.Dvv = Dvv
        self.Doo = Doo
        self.Dov = Dov # Need to add this even though it doesn't contribute to the energy for RHF references

        self.Goovv = Goovv
        self.Gooov = Gooov
        self.Gvvvo = Gvvvo
        self.S1 = S1
        self.S2 = S2

        # (T) correction
        ET = contract('ia,ia->', t1, S1) # NB: Factor of two is already included in S1 definition
        ET += contract('ijab,ijab->', (4.0*t2 - 2.0*t2.swapaxes(2,3)), X2)

#        print("Dvv:")
#        it = np.nditer(self.Dvv, flags=['multi_index'])
#        for val in it:
#            if np.abs(val) > 1e-12:
#                print("%s %20.15f" % (it.multi_index, val))
#
#        print("Doo:")
#        it = np.nditer(self.Doo, flags=['multi_index'])
#        for val in it:
#            if np.abs(val) > 1e-12:
#                print("%s %20.15f" % (it.multi_index, val))
#
#        print("Dov:")
#        it = np.nditer(self.Dov, flags=['multi_index'])
#        for val in it:
#            if np.abs(val) > 1e-12:
#                print("%s %20.15f" % (it.multi_index, val))
#
#        print("S1 Amplitudes:")
#        it = np.nditer(self.S1, flags=['multi_index'])
#        for val in it:
#            if np.abs(val) > 1e-12:
#                print("%s %20.15f" % (it.multi_index, val))
#
#        print("S2 Amplitudes:")
#        it = np.nditer(self.S2, flags=['multi_index'])
#        for val in it:
#            if np.abs(val) > 1e-12:
#                print("%s %20.15f" % (it.multi_index, val))
#
#        print("Goovv Density:")
#        it = np.nditer(self.Goovv, flags=['multi_index'])
#        for val in it:
#            if np.abs(val) > 1e-12:
#                print("%s %20.15f" % (it.multi_index, val))
#
#        print("Gooov Density:")
#        it = np.nditer(self.Gooov, flags=['multi_index'])
#        for val in it:
#            if np.abs(val) > 1e-12:
#                print("%s %20.15f" % (it.multi_index, val))
#
#        print("Gvvvo Density:")
#        it = np.nditer(self.Gvvvo, flags=['multi_index'])
#        for val in it:
#            if np.abs(val) > 1e-12:
#                print("%s %20.15f" % (it.multi_index, val))

        return ET<|MERGE_RESOLUTION|>--- conflicted
+++ resolved
@@ -10,20 +10,11 @@
 import time
 import numpy as np
 import torch
-<<<<<<< HEAD
-from utils import helper_diis, cc_contract #helper_ldiis
-from hamiltonian import Hamiltonian
-from local import Local
-from cctriples import t_tjl, t3c_ijk
-from lccwfn import lccwfn
-from debug import Debug 
-=======
 from .utils import helper_diis, cc_contract
 from .hamiltonian import Hamiltonian
 from .local import Local
 from .cctriples import t_tjl, t3c_ijk, t3d_ijk, t3c_abc, t3d_abc
 from .lccwfn import lccwfn
->>>>>>> 69ecdbed
 
 class ccwfn(object):
     """
@@ -134,7 +125,6 @@
 
         print("NMO = %d; NACT = %d; NO = %d; NV = %d" % (self.nmo, self.nact, self.no, self.nv))
 
-        self.Debug = Debug(self.no,self.nv)
         # orbital subspaces
         self.o = slice(0, self.no)
         self.v = slice(self.no, self.nmo)
