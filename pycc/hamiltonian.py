if __name__ == "__main__":
    raise Exception("This file cannot be invoked on its own.")


import psi4
import numpy as np


class Hamiltonian(object):
    """
    A molecular Hamiltonian object.
<<<<<<< HEAD
    
=======

>>>>>>> 40bff442
    Attributes
    ----------
    F : NumPy array
        MO-basis Fock matrix (can be non-diagonal)
    ERI : NumPy array
        MO-basis electron repulsion integrals in Dirac notation: <pq|rs>
    L : NumPy array
        MO-basis spin-adapted ERIs: L_pqrs = 2 <pq|rs> - <pq|sr>
    mu : NumPy array
        MO-basis electric dipole integrals (length)
    m : NumPy array
        MO-basis magnetic dipole integrals
    """
    def __init__(self, ref, Cp, Cr, Cq, Cs):

        npCp = np.asarray(Cp)
        npCr = np.asarray(Cr)

        # Generate MO Fock matrix
        self.F = np.asarray(ref.Fa())
        self.F = npCp.T @ self.F @ npCr

        # Get MO two-electron integrals in Dirac notation
        mints = psi4.core.MintsHelper(ref.basisset())
        self.ERI = np.asarray(mints.mo_eri(Cp, Cr, Cq, Cs))  # (pr|qs)
        self.ERI = self.ERI.swapaxes(1,2)                    # <pq|rs>
        self.L = 2.0 * self.ERI - self.ERI.swapaxes(2,3)     # 2 <pq|rs> - <pq|sr>

        self.mol = ref.molecule()
        self.basisset = ref.basisset()
        self.C_all = ref.Ca().to_array() # includes frozen core
        self.F_ao = ref.Fa().to_array()

        ## One-electron property integrals

        # Electric dipole integrals (length): -e r
        dipole_ints = mints.ao_dipole()
        self.mu = []
        for axis in range(3):
            self.mu.append(npCp.T @ np.asarray(dipole_ints[axis]) @ npCr)

        # Magnetic dipole integrals: -(e/2 m_e) L
        m_ints = mints.ao_angular_momentum()
        self.m = []
        for axis in range(3):
            m = (npCp.T @ (np.asarray(m_ints[axis])*-0.5) @ npCr)
            self.m.append(m*1.0j)

        # Linear momentum integrals: (-e) (-i hbar) Del
        p_ints = mints.ao_nabla()
        self.p = []
        for axis in range(3):
            p = (npCp.T @ np.asarray(p_ints[axis]) @ npCr)
            self.p.append(p*1.0j)

        # Traceless quadrupole: (-e) (-i hbar) Del
        Q_ints = mints.ao_traceless_quadrupole()
        self.Q = []
        ij = 0
        for axis1 in range(3):
            for axis2 in range(axis1,3):
                self.Q.append(npCp.T @ np.asarray(Q_ints[ij]) @ npCr)
                ij += 1<|MERGE_RESOLUTION|>--- conflicted
+++ resolved
@@ -9,11 +9,7 @@
 class Hamiltonian(object):
     """
     A molecular Hamiltonian object.
-<<<<<<< HEAD
-    
-=======
 
->>>>>>> 40bff442
     Attributes
     ----------
     F : NumPy array
