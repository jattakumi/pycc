"""
rtcc.py: Real-time coupled object that provides data for an ODE propagator
"""

import psi4
import numpy as np
import torch
import pickle as pk
from os.path import exists

# Will be removed after generalize cc_contract
import opt_einsum


class rtcc(object):
    """
    A Real-time CC object for ODE propagation.

    Attributes
    -----------
    ccwfn: PyCC ccwfn object
        the coupled cluster T amplitudes and supporting data structures
    cclambda : PyCC cclambda object
        the coupled cluster Lambda amplitudes and supporting data structures
    ccdensity : PyCC ccdensity object
        the coupled cluster one- and two-electron densities
    V: the time-dependent laser field
        must accept only the current time as an argument, e.g., as defined in lasers.py
    mu: list of NumPy arrays
        the dipole integrals for each Cartesian direction
    mu_tot: NumPy arrays
        1/sqrt(3) * sum of dipole integrals (for isotropic field)
    magnetic: bool
        whether or not to compute the magnetic dipole integrals and value (default = False)
    m: list of NumPy arrays
        the magnetic dipole integrals for each Cartesian direction (only if magnetic = True)

    Parameters
    ----------
    magnetic: bool
        optionally store magnetic dipole integrals (default = False)
    kick: bool or str
        optionally isolate 'x', 'y', or 'z' electric field kick (default = False)

    Methods
    -------
    f(): Returns a flattened NumPy array of cluster residuals
        The ODE defining function (the right-hand-side of a Runge-Kutta solver)
    collect_amps():
        Collect the cluster amplitudes and phase into a single vector
    extract_amps():
        Separate a flattened array of amplitudes (and phase) into the t1, t2, l1, and l2 components
    dipole()
        Compute the electronic or magnetic dipole moment for a given time t
    energy()
        Compute the CC correlation energy for a given time t
    lagrangian()
        Compute the CC Lagrangian energy for a given time t
    """
    def __init__(self, ccwfn, cclambda, ccdensity, V, magnetic = False, kick = None):
        self.ccwfn = ccwfn
        self.cclambda = cclambda
        self.ccdensity = ccdensity
        self.contract = self.ccwfn.contract
        self.V = V
         
        # Prep the dipole integrals in MO basis
        mints = psi4.core.MintsHelper(ccwfn.ref.basisset())
        dipole_ints = mints.ao_dipole()
        C = np.asarray(self.ccwfn.C)  # May be localized MOs, so we take them from ccwfn
        self.mu = []
        for axis in range(3):
            if self.ccwfn.precision == 'DP':
                self.mu.append(C.T @ np.asarray(dipole_ints[axis]) @ C)
            elif self.ccwfn.precision == 'SP':
                self.mu.append(np.complex64(C.T @ np.asarray(dipole_ints[axis]) @ C))
            
        if kick:
            s_to_i = {"x":0, "y":1, "z":2}
            self.mu_tot = self.mu[s_to_i[kick.lower()]]
        else:
            self.mu_tot = sum(self.mu)/np.sqrt(3.0)  # isotropic field
  
        if isinstance(self.ccwfn.t1, torch.Tensor):
            if self.ccwfn.precision == 'DP':
                self.mu = torch.tensor(self.mu, dtype=torch.complex128, device=self.ccwfn.device1)
            elif self.ccwfn.precision == 'SP':
                self.mu = torch.tensor(self.mu, dtype=torch.complex64, device=self.ccwfn.device1)
            self.mu_tot = sum(self.mu) / (torch.sqrt(torch.tensor(3.0)).item())

        if magnetic:
            self.magnetic = True
            m_ints = mints.ao_angular_momentum()
            self.m = []
            for axis in range(3):
                m = (C.T @ (np.asarray(m_ints[axis])*-0.5) @ C)
                self.m.append(m*1.0j)
        else:
            self.magnetic = False

    def f(self, t, y):
        """
        Parameters
        ----------
        t : float
            Current time step in the external ODE solver
        y : NumPy array
            flattened array of cluster amplitudes

        Returns
        -------
        f(t, y): NumPy array
            flattened array of cluster residuals and phase
        """
        # Extract amplitude tensors
        t1, t2, l1, l2, phase = self.extract_amps(y)

        # Add the field to the Hamiltonian
        if isinstance(t1, torch.Tensor):
            F = self.ccwfn.H.F.clone() + self.mu_tot * self.V(t)
        else:
            F = self.ccwfn.H.F.copy() + self.mu_tot * self.V(t)

        # Compute the current residuals
        rt1, rt2 = self.ccwfn.residuals(F, t1, t2)
        rt1 = rt1 * (-1.0j)
        rt2 = rt2 * (-1.0j)
        if self.ccwfn.local is not None:
            rt1, rt2 = self.ccwfn.Local.filter_res(rt1, rt2)

        rl1, rl2 = self.cclambda.residuals(F, t1, t2, l1, l2)
        rl1 = rl1 * (+1.0j)
        rl2 = rl2 * (+1.0j)
        if self.ccwfn.local is not None:
            rl1, rl2 = self.ccwfn.Local.filter_res(rl1, rl2)

        # Phase contribution = exp(-phase(t))
        phase = self.phase(F, t1, t2)

        # Pack up the residuals
        y = self.collect_amps(rt1, rt2, rl1, rl2, phase)

        return y

    def collect_amps(self, t1, t2, l1, l2, phase):
        """
        Parameters
        ----------
        phase : scalar
            current wave function phase
        t1, t2, l2, l2 : NumPy arrays
            current cluster amplitudes or residuals

        Returns
        -------
        NumPy array
            amplitudes or residuals and phase as a vector (flattened array)
        """
        if isinstance(t1, torch.Tensor):
            t1 = torch.flatten(t1)
            t2 = torch.flatten(t2)
            l1 = torch.flatten(l1)
            l2 = torch.flatten(l2)
<<<<<<< HEAD
            if self.ccwfn.precision == 'DP':
                return torch.cat((t1, t2, l1, l2)).type(torch.complex128)
            if self.ccwfn.precision == 'SP':
                return torch.cat((t1, t2, l1, l2)).type(torch.complex64)
        else:
            if self.ccwfn.precision == 'DP':
                return np.concatenate((t1, t2, l1, l2), axis=None).astype('complex128')
            if self.ccwfn.precision == 'SP':
                return np.concatenate((t1, t2, l1, l2), axis=None).astype('complex64')
=======
            return torch.cat((t1, t2, l1, l2, phase)).type(torch.complex128)
        else:
            return np.concatenate((t1, t2, l1, l2, phase), axis=None).astype('complex128')

>>>>>>> 34f928d3

    def extract_amps(self, y):
        """
        Parameters
        ----------
        y : NumPy array
            amplitudes or residuals and phase as a vector (flattened array)

        Returns
        -------
        phase : scalar
            current wave function phase
        t1, t2, l2, l2 : NumPy arrays
            current cluster amplitudes or residuals
        """
        no = self.ccwfn.no
        nv = self.ccwfn.nv

        # Extract the amplitudes
        len1 = no*nv
        len2 = no*no*nv*nv
        if isinstance(y, torch.Tensor):
            t1 = torch.reshape(y[:len1], (no, nv))
            t2 = torch.reshape(y[len1:(len1+len2)], (no, no, nv, nv))
            l1 = torch.reshape(y[(len1+len2):(len1+len2+len1)], (no, nv))
            l2 = torch.reshape(y[(len1+len2+len1):-1], (no, no, nv, nv))
        else:
            t1 = np.reshape(y[:len1], (no, nv))
            t2 = np.reshape(y[len1:(len1+len2)], (no, no, nv, nv))
            l1 = np.reshape(y[(len1+len2):(len1+len2+len1)], (no, nv))
            l2 = np.reshape(y[(len1+len2+len1):-1], (no, no, nv, nv))

        # Extract the phase
        phase = y[-1]

        return t1, t2, l1, l2, phase

    def dipole(self, t1, t2, l1, l2, withref = True, magnetic = False):
        """
        Parameters
        ----------
        t1, t2, l1, l2 : NumPy arrays
            current cluster amplitudes
        withref        : Bool (default = True)
            include reference contribution to the OPDM
        magnetic       : Bool (default = False)
            compute magnetic dipole rather than electric

        Returns
        -------
        x, y, z : scalars
            Cartesian components of the dipole moment
        """
        opdm = self.ccdensity.compute_onepdm(t1, t2, l1, l2, withref=withref)
        if magnetic:
            ints = self.m
        else:
            ints = self.mu

        x = ints[0].flatten().dot(opdm.flatten())
        y = ints[1].flatten().dot(opdm.flatten())
        z = ints[2].flatten().dot(opdm.flatten())
        return x, y, z

    def lagrangian(self, t, t1, t2, l1, l2):
        """
        Parameters
        ----------
        t : float
            current time step in external ODE solver
        t1, t2, l1, l2 : NumPy arrays
            current cluster amplitudes

        Returns
        -------
        ecc : scalars
            CC Lagrangian energy (including reference contribution, but excluding nuclear repulsion)
        """
        o = self.ccwfn.o
        v = self.ccwfn.v
        ERI = self.ccwfn.H.ERI
        opdm = self.ccdensity.compute_onepdm(t1, t2, l1, l2)
        Doooo = self.ccdensity.build_Doooo(t1, t2, l2)
        Dvvvv = self.ccdensity.build_Dvvvv(t1, t2, l2)
        Dooov = self.ccdensity.build_Dooov(t1, t2, l1, l2)
        Dvvvo = self.ccdensity.build_Dvvvo(t1, t2, l1, l2)
        Dovov = self.ccdensity.build_Dovov(t1, t2, l1, l2)
        Doovv = self.ccdensity.build_Doovv(t1, t2, l1, l2)
        contract = self.contract
        
        if isinstance(t1, torch.Tensor):
            F = self.ccwfn.H.F.clone() + self.mu_tot * self.V(t)
    
            eref = 2.0 * torch.trace(F[o,o])
            # torch.trace doesn't have "axis" argument
            #eref -= torch.trace(torch.trace(tmp, axis1=1, axis2=3))
            tmp = self.ccwfn.H.L[o,o,o,o].to(self.ccwfn.device1)
            eref -= torch.trace(opt_einsum.contract('i...i', tmp.swapaxes(0,1), backend='torch'))
            del tmp

        else:
            F = self.ccwfn.H.F.copy() + self.mu_tot * self.V(t)

            eref = 2.0 * np.trace(F[o,o])
            eref -= np.trace(np.trace(self.ccwfn.H.L[o,o,o,o], axis1=1, axis2=3))

        eone = F.flatten().dot(opdm.flatten())

        oooo_energy = 0.5 * contract('ijkl,ijkl->', ERI[o,o,o,o], Doooo)
        vvvv_energy = 0.5 * contract('abcd,abcd->', ERI[v,v,v,v], Dvvvv)
        ooov_energy = contract('ijka,ijka->', ERI[o,o,o,v], Dooov)
        vvvo_energy = contract('abci,abci->', ERI[v,v,v,o], Dvvvo)
        ovov_energy = contract('iajb,iajb->', ERI[o,v,o,v], Dovov)
        oovv_energy = 0.5 * contract('ijab,ijab->', ERI[o,o,v,v], Doovv)
        etwo = oooo_energy + vvvv_energy + ooov_energy + vvvo_energy + ovov_energy + oovv_energy
        return eref + eone + etwo

    def phase(self, F, t1, t2):
        """
        Parameters
        ----------
        F : NumPy array
            current (field-dependent Fock operator
        t1, t2: NumPy arrays
            current cluster amplitudes

        Returns
        -------
        phase: scalar
            wave function quasienergy/phase-factor with contribution defined as = exp(-phase(t))
        """
        contract = self.contract
        o = self.ccwfn.o
        v = self.ccwfn.v
        L = self.ccwfn.H.L

        if isinstance(t1, torch.Tensor):
            eref = 2.0 * torch.trace(F[o,o])
            tmp = self.ccwfn.H.L[o,o,o,o].to(self.ccwfn.device1)
            eref -= torch.trace(opt_einsum.contract('i...i', tmp.swapaxes(0,1), backend='torch'))
            del tmp

        else:
            eref = 2.0 * np.trace(F[o,o])
            eref -= np.trace(np.trace(self.ccwfn.H.L[o,o,o,o], axis1=1, axis2=3))

        if self.ccwfn.model == 'CCD':
            ecc = contract('ijab,ijab->', t2, L[o,o,v,v])
        else:
            ecc = 2.0 * contract('ia,ia->', F[o,v], t1)
            ecc += contract('ijab,ijab->', self.ccwfn.build_tau(t1, t2), L[o,o,v,v])

        return (eref + ecc) * (-1.0j)

    def autocorrelation(self, y_left, y_right):
        """
        Parameters
        ----------
        y_left, y_right : Numpy arrays
            amplitudes or residuals and phase as a vector (flattened array) for two different time steps

        Returns
        -------
        float
            the autocorrelation function, A(t1, t2) as defined in Eq. (18) of J. Chem. Phys. 150, 144106 (2019)
        """
        contract = opt_einsum.contract

        t1_l, t2_l, l1_l, l2_l, phase_l = self.extract_amps(y_left)
        t1_r, t2_r, l1_r, l2_r, phase_r = self.extract_amps(y_right)

        A = 1
        A += contract("ia,ia->", l1_l, (t1_r - t1_l))
        A += 0.5*contract("ijab,ijab->", l2_l, (t2_r - t2_l))
        A += 0.5*contract("ijab,ia,jb->", l2_l, t1_l, t1_l)
        A += 0.5*contract("ijab,ia,jb->", l2_l, t1_r, t1_r)
        A -= contract("ijab,ia,jb->", l2_l, t1_l, t1_r)
        A *= np.exp(-phase_l) * np.exp(phase_r)

        B = 1
        B -= contract("ia,ia->", l1_r, (t1_r - t1_l))
        B -= 0.5*contract("ijab,ijab->", l2_r, (t2_r - t2_l))
        B += 0.5*contract("ijab,ia,jb->", l2_r, t1_r, t1_r)
        B += 0.5*contract("ijab,ia,jb->", l2_r, t1_l, t1_l)
        B -= contract("ijab,ia,jb->", l2_r, t1_l, t1_r)
        B *= np.exp(-phase_r) * np.exp(phase_l)

        return 0.5*A + 0.5*np.conj(B)

    def step(self,ODE,yi,t,ref=False):
        """
        A single step in the propagation

        Parameters
        ----------
        ODE : integrators object
            callable integrator with timestep attribute
        yi : NumPy array
            flattened array of initial cluster amplitudes or residuals
        t : float
            current timestep
        ref : bool
            include reference contribution to properties (optional, default = False)

        Returns
        -------
        y : NumPy array
            flatten array of cluster amplitudes or residuals at time t + ODE.h
        ret: dict
            dict of properties at time t + ODE.h
        """
        # step
        y = ODE(self.f,t,yi)

        # calculate properties
        ret = {}
        t1, t2, l1, l2, phase = self.extract_amps(y)
        ret['ecc'] = self.lagrangian(t,t1,t2,l1,l2)
        mu_x, mu_y, mu_z = self.dipole(t1,t2,l1,l2,withref=ref,magnetic=False)
        ret['mu_x'] = mu_x
        ret['mu_y'] = mu_y
        ret['mu_z'] = mu_z
        if self.magnetic:
            m_x, m_y, m_z = self.dipole(t1,t2,l1,l2,withref=ref,magnetic=True)
            ret['m_x'] = m_x
            ret['m_y'] = m_y
            ret['m_z'] = m_z
        return y,ret

    def propagate(self, ODE, yi, tf, ti=0, ref=False, chk=False, tchk=False,
                  ofile="output.pk",tfile="t_out.pk",cfile="chk.pk",k=2):
        """
        Propagate the function yi from time ti to time tf

        Parameters
        ----------
        ODE : integrators object
            callable integrator with timestep attribute
        yi : NumPy array
            flattened array of initial cluster amplitudes or residuals and phase
        tf : float
            final timestep
        ti : float
            initial timestep (optional, default = 0)
        ref : bool
            include reference contribution to properties (optional, default = False)
        chk : bool
            save results and final y,t to file every step, plus ref wfn
        tchk : bool or int
            return and save {t1,t2,l1,l2} to file every tchk steps (optional, default = False)
        ofile : str
            name of output file (optional, default='output.pk')
        tfile : str
            name of amplitude output file (optional, default='t_out.pk')
        cfile : str
            name of checkpoint file (optional, default='chk.pk')
        k : int
            number of decimals to include in str keys for return dict

        Returns
        -------
        ret : dict
            dict of properties for all timesteps
        ret_t : dict
            dict of {t1,t2,l1,l2} for every tchk steps (iff type(tchk)==int)
        """
        # setup
        point = 0
        key = '%.*f' % (k,ti) 

        # pull previous chkpt or properties?
        if chk:
            if exists(cfile):
                with open(cfile,'rb') as cf:
                    chkp = pk.load(cf)
            else:
                chkp = {}
                self.ccwfn.ref.to_file('ref_wfn')
        if chk and exists(ofile):
            with open(ofile,'rb') as of:
                ret = pk.load(of)
        else:
            ret = {key: {}}

        # pull previous amplitudes?
        if tchk != False:
            save_t = True
            if chk and exists(tfile):
                with open(tfile,'rb') as ampf:
                    ret_t = pk.load(ampf)
            else:
                ret_t = {key: None}
            t1,t2,l1,l2,phase = self.extract_amps(yi)
            ret_t[key] = {"t1":t1,
                    "t2":t2,
                    "l1":l1,
                    "l2":l2,
                    "phase":phase}
        else:
            save_t = False

        # initial properties
        t1, t2, l1, l2, phase = self.extract_amps(yi)
        ret[key]['ecc'] = self.lagrangian(ti,t1,t2,l1,l2)
        mu_x, mu_y, mu_z = self.dipole(t1,t2,l1,l2,withref=ref,magnetic=False)
        ret[key]['mu_x'] = mu_x
        ret[key]['mu_y'] = mu_y
        ret[key]['mu_z'] = mu_z
        if self.magnetic:
            m_x, m_y, m_z = self.dipole(t1,t2,l1,l2,withref=ref,magnetic=True)
            ret[key]['m_x'] = m_x
            ret[key]['m_y'] = m_y
            ret[key]['m_z'] = m_z

        # propagate
        t = ti
        while t < tf:
            point += 1
            y,props = self.step(ODE,yi,t,ref)
            t += ODE.h
            key = '%.*f' % (k,t) 
            ret[key] = props
            yi = y

            # update checkpoint if asked
            if chk:
                chkp['y'] = y
                chkp['time'] = t
                with open(ofile,'wb') as of:
                    pk.dump(ret,of,pk.HIGHEST_PROTOCOL)
                with open(cfile,'wb') as cf:
                    pk.dump(chkp,cf,pk.HIGHEST_PROTOCOL)

            # save amplitudes if asked and correct timestep
            if save_t and (point%tchk<0.0001):
                t1,t2,l1,l2,phase = self.extract_amps(y)
                ret_t[key] = {"t1":t1,
                        "t2":t2,
                        "l1":l1,
                        "l2":l2}
                with open(tfile,'wb') as ampf:
                    pk.dump(ret_t,ampf,pk.HIGHEST_PROTOCOL)

        if save_t:
            return ret, ret_t
        else:
            return ret<|MERGE_RESOLUTION|>--- conflicted
+++ resolved
@@ -161,22 +161,15 @@
             t2 = torch.flatten(t2)
             l1 = torch.flatten(l1)
             l2 = torch.flatten(l2)
-<<<<<<< HEAD
             if self.ccwfn.precision == 'DP':
-                return torch.cat((t1, t2, l1, l2)).type(torch.complex128)
+                return torch.cat((t1, t2, l1, l2, phase)).type(torch.complex128)
             if self.ccwfn.precision == 'SP':
-                return torch.cat((t1, t2, l1, l2)).type(torch.complex64)
+                return torch.cat((t1, t2, l1, l2, phase)).type(torch.complex64)
         else:
             if self.ccwfn.precision == 'DP':
-                return np.concatenate((t1, t2, l1, l2), axis=None).astype('complex128')
+                return np.concatenate((t1, t2, l1, l2, phase), axis=None).astype('complex128')
             if self.ccwfn.precision == 'SP':
-                return np.concatenate((t1, t2, l1, l2), axis=None).astype('complex64')
-=======
-            return torch.cat((t1, t2, l1, l2, phase)).type(torch.complex128)
-        else:
-            return np.concatenate((t1, t2, l1, l2, phase), axis=None).astype('complex128')
-
->>>>>>> 34f928d3
+                return np.concatenate((t1, t2, l1, l2, phase), axis=None).astype('complex64')
 
     def extract_amps(self, y):
         """
